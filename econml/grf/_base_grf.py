# Copyright (c) Microsoft Corporation. All rights reserved.
# Licensed under the MIT License.
#
# This code contains snippets of code from
# https://github.com/scikit-learn/scikit-learn/blob/master/sklearn/ensemble/_forest.py
# published under the following license and copyright:
# BSD 3-Clause License
#
# Copyright (c) 2007-2020 The scikit-learn developers.
# All rights reserved.

import numbers
from warnings import catch_warnings, simplefilter, warn
from abc import ABCMeta, abstractmethod
import numpy as np
import threading
from .._ensemble import (BaseEnsemble, _partition_estimators, _get_n_samples_subsample,
                         _accumulate_prediction, _accumulate_prediction_var, _accumulate_prediction_and_var)
from ..utilities import check_inputs, cross_product
from ..tree._tree import DTYPE, DOUBLE
from ._base_grftree import GRFTree
from joblib import Parallel, delayed
from scipy.sparse import hstack as sparse_hstack
from sklearn.utils import check_random_state, compute_sample_weight
from sklearn.utils.validation import _check_sample_weight, check_is_fitted
from sklearn.utils import check_X_y
import scipy.stats
from scipy.special import erfc

__all__ = ["BaseGRF"]

MAX_INT = np.iinfo(np.int32).max

<<<<<<< HEAD
=======

def _get_n_samples_subsample(n_samples, max_samples):
    """
    Get the number of samples in a sub-sample without replacement.
    Parameters
    ----------
    n_samples : int
        Number of samples in the dataset.
    max_samples : int or float
        The maximum number of samples to draw from the total available:
            - if float, this indicates a fraction of the total and should be
              the interval `(0, 1)`;
            - if int, this indicates the exact number of samples;
            - if None, this indicates the total number of samples.
    Returns
    -------
    n_samples_subsample : int
        The total number of samples to draw for the subsample.
    """
    if max_samples is None:
        return n_samples

    if isinstance(max_samples, numbers.Integral):
        if not (1 <= max_samples <= n_samples):
            msg = "`max_samples` must be in range 1 to {} but got value {}"
            raise ValueError(msg.format(n_samples, max_samples))
        return max_samples

    if isinstance(max_samples, numbers.Real):
        if not (0 < max_samples <= 1):
            msg = "`max_samples` must be in range (0, 1) but got value {}"
            raise ValueError(msg.format(max_samples))
        return int(round(n_samples * max_samples))

    msg = "`max_samples` should be int or float, but got type '{}'"
    raise TypeError(msg.format(type(max_samples)))


def _accumulate_prediction(predict, X, out, lock, *args, **kwargs):
    """
    This is a utility function for joblib's Parallel.
    It can't go locally in ForestClassifier or ForestRegressor, because joblib
    complains that it cannot pickle it when placed there.
    """
    prediction = predict(X, *args, check_input=False, **kwargs)
    with lock:
        if len(out) == 1:
            out[0] += prediction
        else:
            for i in range(len(out)):
                out[i] += prediction[i]


def _accumulate_prediction_var(predict, X, out, lock, *args, **kwargs):
    """
    This is a utility function for joblib's Parallel.
    It can't go locally in ForestClassifier or ForestRegressor, because joblib
    complains that it cannot pickle it when placed there.
    Accumulates the mean covariance of a tree prediction. predict is assumed to
    return an array of (n_samples, d) or a tuple of arrays. This method accumulates in the placeholder
    out[0] the (n_samples, d, d) covariance of the columns of the prediction across
    the trees and for each sample (or a tuple of covariances to be stored in each element
    of the list out).
    """
    prediction = predict(X, *args, check_input=False, **kwargs)
    with lock:
        if len(out) == 1:
            out[0] += np.einsum('ijk,ikm->ijm',
                                prediction.reshape(prediction.shape + (1,)),
                                prediction.reshape((-1, 1) + prediction.shape[1:]))
        else:
            for i in range(len(out)):
                pred_i = prediction[i]
                out[i] += np.einsum('ijk,ikm->ijm',
                                    pred_i.reshape(pred_i.shape + (1,)),
                                    pred_i.reshape((-1, 1) + pred_i.shape[1:]))


def _accumulate_prediction_and_var(predict, X, out, out_var, lock, *args, **kwargs):
    """
    This is a utility function for joblib's Parallel.
    It can't go locally in ForestClassifier or ForestRegressor, because joblib
    complains that it cannot pickle it when placed there.
    Combines `_accumulate_prediction` and `_accumulate_prediction_var` in a single
    parallel run, so that out will contain the mean of the predictions across trees
    and out_var the covariance.
    """
    prediction = predict(X, *args, check_input=False, **kwargs)
    with lock:
        if len(out) == 1:
            out[0] += prediction
            out_var[0] += np.einsum('ijk,ikm->ijm',
                                    prediction.reshape(prediction.shape + (1,)),
                                    prediction.reshape((-1, 1) + prediction.shape[1:]))
        else:
            for i in range(len(out)):
                pred_i = prediction[i]
                out[i] += prediction
                out_var[i] += np.einsum('ijk,ikm->ijm',
                                        pred_i.reshape(pred_i.shape + (1,)),
                                        pred_i.reshape((-1, 1) + pred_i.shape[1:]))


def _accumulate_oob_preds(tree, X, subsample_inds, alpha_hat, jac_hat, counts, lock):
    mask = np.ones(X.shape[0], dtype=bool)
    mask[subsample_inds] = False
    alpha, jac = tree.predict_alpha_and_jac(X[mask])
    with lock:
        alpha_hat[mask] += alpha
        jac_hat[mask] += jac
        counts[mask] += 1

>>>>>>> fed1a9a9
# =============================================================================
# Base Generalized Random Forest
# =============================================================================


class BaseGRF(BaseEnsemble, metaclass=ABCMeta):
    """
    Base class for Genearlized Random Forests for solving linear moment equations of
    the form::

        E[J * theta(x) - A | X = x] = 0

    where J is an (d, d) random matrix, A is an (d, 1) random vector and theta(x)
    is a local parameter to be estimated, which might contain both relevant and
    nuisance parameters.

    Warning: This class should not be used directly. Use derived classes
    instead.
    """

    def __init__(self,
                 n_estimators=100, *,
                 criterion="mse",
                 max_depth=None,
                 min_samples_split=10,
                 min_samples_leaf=5,
                 min_weight_fraction_leaf=0.,
                 min_var_fraction_leaf=None,
                 min_var_leaf_on_val=False,
                 max_features="auto",
                 min_impurity_decrease=0.,
                 max_samples=.45,
                 min_balancedness_tol=.45,
                 honest=True,
                 inference=True,
                 fit_intercept=True,
                 subforest_size=4,
                 n_jobs=-1,
                 random_state=None,
                 verbose=0,
                 warm_start=False):
        super().__init__(
            base_estimator=GRFTree(),
            n_estimators=n_estimators,
            estimator_params=("criterion", "max_depth", "min_samples_split",
                              "min_samples_leaf", "min_weight_fraction_leaf",
                              "min_var_leaf", "min_var_leaf_on_val",
                              "max_features", "min_impurity_decrease", "honest",
                              "min_balancedness_tol",
                              "random_state"))

        self.criterion = criterion
        self.max_depth = max_depth
        self.min_samples_split = min_samples_split
        self.min_samples_leaf = min_samples_leaf
        self.min_weight_fraction_leaf = min_weight_fraction_leaf
        self.min_var_fraction_leaf = min_var_fraction_leaf
        self.min_var_leaf_on_val = min_var_leaf_on_val
        self.max_features = max_features
        self.min_impurity_decrease = min_impurity_decrease
        self.min_balancedness_tol = min_balancedness_tol
        self.honest = honest
        self.inference = inference
        self.fit_intercept = fit_intercept
        self.subforest_size = subforest_size
        self.n_jobs = n_jobs
        self.random_state = random_state
        self.verbose = verbose
        self.warm_start = warm_start
        self.max_samples = max_samples

    def _get_alpha_and_pointJ(self, X, T, y, **kwargs):
        """ This function must be implemented by child class and given input variables
        X, T, y and any auxiliary variables passed as keyword only, should be calculating
        the point-wise random vector A and the point-wise jacobian random variable J of
        the linear moment equation for every sample in the input samples.

        Returns
        -------
        A : array of shape (n_samples, n_outputs)
            The A part of the moment equation for each sample
        J : array of shape (n_samples, n_outputs * n_outputs)
            The J matrix part of the moment equation, flattened in Fortran-contiguous format.
        """
        pass

    def _get_n_outputs_decomposition(self, X, T, y, **kwargs):
        """ This function must be implemented by child class and given input variables
        X, T, y and any auxiliary variables passed as keyword only, should return a tuple
        (n_outputs, n_relevant_outputs), which determines how many parameters is the moment
        estimating and what prefix of these parameters are the relevant ones that we care about.

        Returns
        -------
        n_outputs : int
            The number of parameters we are estimating
        n_relevant_outputs : int
            The length of the prefix of parameters that we care about (remainder are nuisance)
        """
        pass

    def apply(self, X):
        """
        Apply trees in the forest to X, return leaf indices.

        Parameters
        ----------
        X : array-like of shape (n_samples, n_features)
            The input samples. Internally, it will be converted to
            ``dtype=np.float64``.

        Returns
        -------
        X_leaves : ndarray of shape (n_samples, n_estimators)
            For each datapoint x in X and for each tree in the forest,
            return the index of the leaf x ends up in.
        """
        X = self._validate_X_predict(X)
        results = Parallel(n_jobs=self.n_jobs, verbose=self.verbose, backend="threading")(
            delayed(tree.apply)(X, check_input=False)
            for tree in self.estimators_)

        return np.array(results).T

    def decision_path(self, X):
        """
        Return the decision path in the forest.

        Parameters
        ----------
        X : array-like of shape (n_samples, n_features)
            The input samples. Internally, it will be converted to
            ``dtype=np.float64``.

        Returns
        -------
        indicator : sparse matrix of shape (n_samples, n_nodes)
            Return a node indicator matrix where non zero elements indicates
            that the samples goes through the nodes. The matrix is of CSR
            format.
        n_nodes_ptr : ndarray of shape (n_estimators + 1,)
            The columns from indicator[n_nodes_ptr[i]:n_nodes_ptr[i+1]]
            gives the indicator value for the i-th estimator.
        """
        X = self._validate_X_predict(X)
        indicators = Parallel(n_jobs=self.n_jobs, verbose=self.verbose, backend='threading')(
            delayed(tree.decision_path)(X, check_input=False)
            for tree in self.estimators_)

        n_nodes = [0]
        n_nodes.extend([i.shape[1] for i in indicators])
        n_nodes_ptr = np.array(n_nodes).cumsum()

        return sparse_hstack(indicators).tocsr(), n_nodes_ptr

    def fit(self, X, T, y, *, sample_weight=None, sample_var=None, **kwargs):
        """
        Build a forest of trees from the training set (X, T, y) and any other auxiliary variables.

        Parameters
        ----------
        X : array-like of shape (n_samples, n_features)
            The training input samples. Internally, its dtype will be converted
            to ``dtype=np.float64``.
        T : array-like of shape (n_samples, n_treatments)
            The treatment vector for each sample
        y : array-like of shape (n_samples,) or (n_samples, n_outcomes)
            The outcome values for each sample.
        sample_weight : array-like of shape (n_samples,), default=None
            Sample weights. If None, then samples are equally weighted. Splits
            that would create child nodes with net zero or negative weight are
            ignored while searching for a split in each node.
        sample_var : array-like of shape (n_samples,), default=None
            Currently ignored and raises a warning. Added for API consistency and for raising relevant errors.
        **kwargs : dictionary of array-like items of shape (n_samples, d_var)
            Auxiliary random variables that go into the moment function (e.g. instrument, censoring etc)
            Any of these variables will be passed on as is to the `get_pointJ` and
            `get_alpha` method of the children classes.

        Returns
        -------
        self : object
        """

        if sample_var is not None:
            warn("`sample_var` is currently being ingored by the estimator. All samples are "
                 "considered to have equal variance of y.")

        y, T, X, _ = check_inputs(y, T, X, W=None, multi_output_T=True, multi_output_Y=True)

        if sample_weight is not None:
            sample_weight = _check_sample_weight(sample_weight, X, DOUBLE)

        # Remap output
        n_samples, self.n_features_ = X.shape

        y = np.atleast_1d(y)
        if y.ndim == 1:
            # reshape is necessary to preserve the data contiguity against vs
            # [:, np.newaxis] that does not.
            y = np.reshape(y, (-1, 1))

        self.n_y_ = y.shape[1]

        T = np.atleast_1d(T)
        if T.ndim == 1:
            # reshape is necessary to preserve the data contiguity against vs
            # [:, np.newaxis] that does not.
            T = np.reshape(T, (-1, 1))

        alpha, pointJ = self._get_alpha_and_pointJ(X, T, y, **kwargs)
        self.n_outputs_, self.n_relevant_outputs_ = self._get_n_outputs_decomposition(X, T, y, **kwargs)
        yaug = np.hstack([y, alpha, pointJ])

        if getattr(yaug, "dtype", None) != DOUBLE or not yaug.flags.contiguous:
            yaug = np.ascontiguousarray(yaug, dtype=DOUBLE)

        if getattr(X, "dtype", None) != DTYPE:
            X = X.astype(DTYPE)

        # Get subsample sample size
        n_samples_subsample = _get_n_samples_subsample(
            n_samples=n_samples,
            max_samples=self.max_samples
        )

        # Converting `min_var_fraction_leaf` to an absolute `min_var_leaf` that the GRFTree can handle
        if self.min_var_fraction_leaf is None:
            self.min_var_leaf = None
        elif (not isinstance(self.min_var_fraction_leaf, numbers.Real)) or (not (0 < self.min_var_fraction_leaf <= 1)):
            msg = "`min_var_fraction_leaf` must be in range (0, 1) but got value {}"
            raise ValueError(msg.format(self.min_var_fraction_leaf))
        else:
            # We calculate the min eigenvalue proxy that each criterion is considering
            # on the overall mean jacobian, to determine the absolute level of `min_var_leaf`
            jac = np.mean(pointJ, axis=0).reshape((self.n_outputs_, self.n_outputs_))
            min_var = np.min(np.abs(np.diag(jac)))
            if self.criterion == 'mse':
                for i in range(self.n_outputs_):
                    for j in range(self.n_outputs_):
                        if j != i:
                            det = np.sqrt(np.abs(jac[i, i] * jac[j, j] - jac[i, j] * jac[j, i]))
                            if det < min_var:
                                min_var = det
            self.min_var_leaf = min_var * self.min_var_fraction_leaf

        # Check parameters
        self._validate_estimator()

        random_state = check_random_state(self.random_state)
        # We re-initialize the subsample_random_seed_ only if we are not in warm_start mode or
        # if this is the first `fit` call of the warm start mode.
        if (not self.warm_start) or (not hasattr(self, 'subsample_random_seed_')):
            self.subsample_random_seed_ = random_state.randint(MAX_INT)
        else:
            random_state.randint(MAX_INT)  # just advance random_state
        subsample_random_state = check_random_state(self.subsample_random_seed_)

        if (self.warm_start and hasattr(self, 'inference_') and (self.inference != self.inference_)):
            raise ValueError("Parameter inference cannot be altered in between `fit` "
                             "calls when `warm_start=True`.")
        self.inference_ = self.inference
        self.warm_start_ = self.warm_start

        if not self.warm_start or not hasattr(self, "estimators_"):
            # Free allocated memory, if any
            self.estimators_ = []
            self.slices_ = []
            # the below are needed to replicate randomness of subsampling when warm_start=True
            self.slices_n_samples_ = []
            self.slices_n_samples_subsample_ = []
            self.n_samples_ = []
            self.n_samples_subsample_ = []

        n_more_estimators = self.n_estimators - len(self.estimators_)

        if n_more_estimators < 0:
            raise ValueError('n_estimators=%d must be larger or equal to '
                             'len(estimators_)=%d when warm_start==True'
                             % (self.n_estimators, len(self.estimators_)))

        elif n_more_estimators == 0:
            warn("Warm-start fitting without increasing n_estimators does not "
                 "fit new trees.")
        else:
            if self.inference:
                if not isinstance(self.subforest_size, numbers.Integral):
                    raise ValueError("Parameter `subforest_size` must be "
                                     "an integer but got value {}.".format(self.subforest_size))
                if self.subforest_size < 2:
                    raise ValueError("Parameter `subforest_size` must be at least 2 if `inference=True`, "
                                     "but got value {}".format(self.subforest_size))
                if not (n_more_estimators % self.subforest_size == 0):
                    raise ValueError("The number of estimators to be constructed must be divisible "
                                     "the `subforest_size` parameter. Asked to build `n_estimators={}` "
                                     "with `subforest_size={}`.".format(n_more_estimators, self.subforest_size))
                if n_samples_subsample > n_samples // 2:
                    if isinstance(self.max_samples, numbers.Integral):
                        raise ValueError("Parameter `max_samples` must be in [1, n_samples // 2], "
                                         "if `inference=True`. "
                                         "Got values n_samples={}, max_samples={}".format(n_samples, self.max_samples))
                    else:
                        raise ValueError("Parameter `max_samples` must be in (0, .5], if `inference=True`. "
                                         "Got value {}".format(self.max_samples))

            if self.warm_start and len(self.estimators_) > 0:
                # We draw from the random state to get the random state we
                # would have got if we hadn't used a warm_start.
                random_state.randint(MAX_INT, size=len(self.estimators_))

            trees = [self._make_estimator(append=False,
                                          random_state=random_state).init()
                     for i in range(n_more_estimators)]

            if self.inference:
                if self.warm_start:
                    # Advancing subsample_random_state. Assumes each prior fit call has the same number of
                    # samples at fit time. If not then this would not exactly replicate a single batch execution,
                    # but would still advance randomness enough so that tree subsamples will be different.
                    for sl, n_, ns_ in zip(self.slices_, self.slices_n_samples_, self.slices_n_samples_subsample_):
                        subsample_random_state.choice(n_, n_ // 2, replace=False)
                        for _ in range(len(sl)):
                            subsample_random_state.choice(n_ // 2, ns_, replace=False)

                # Generating indices a priori before parallelism ended up being orders of magnitude
                # faster than how sklearn does it. The reason is that random samplers do not release the
                # gil it seems.
                n_groups = n_more_estimators // self.subforest_size
                new_slices = np.array_split(np.arange(len(self.estimators_),
                                                      len(self.estimators_) + n_more_estimators),
                                            n_groups)
                s_inds = []
                for sl in new_slices:
                    half_sample_inds = subsample_random_state.choice(n_samples, n_samples // 2, replace=False)
                    s_inds.extend([half_sample_inds[subsample_random_state.choice(n_samples // 2,
                                                                                  n_samples_subsample,
                                                                                  replace=False)]
                                   for _ in range(len(sl))])
            else:
                if self.warm_start:
                    # Advancing subsample_random_state. Assumes each prior fit call has the same number of
                    # samples at fit time. If not then this would not exactly replicate a single batch execution,
                    # but would still advance randomness enough so that tree subsamples will be different.
                    for _, n_, ns_ in range(len(self.estimators_), self.n_samples_, self.n_samples_subsample_):
                        subsample_random_state.choice(n_, ns_, replace=False)
                new_slices = []
                s_inds = [subsample_random_state.choice(n_samples, n_samples_subsample, replace=False)
                          for _ in range(n_more_estimators)]

            # Parallel loop: we prefer the threading backend as the Cython code
            # for fitting the trees is internally releasing the Python GIL
            # making threading more efficient than multiprocessing in
            # that case. However, for joblib 0.12+ we respect any
            # parallel_backend contexts set at a higher level,
            # since correctness does not rely on using threads.
            trees = Parallel(n_jobs=self.n_jobs, verbose=self.verbose, backend='threading')(
                delayed(t.fit)(X[s], yaug[s], self.n_y_, self.n_outputs_, self.n_relevant_outputs_,
                               sample_weight=sample_weight[s] if sample_weight is not None else None,
                               check_input=False)
                for t, s in zip(trees, s_inds))

            # Collect newly grown trees
            self.estimators_.extend(trees)
            self.n_samples_.extend([n_samples] * len(trees))
            self.n_samples_subsample_.extend([n_samples_subsample] * len(trees))
            self.slices_.extend(list(new_slices))
            self.slices_n_samples_.extend([n_samples] * len(new_slices))
            self.slices_n_samples_subsample_.extend([n_samples_subsample] * len(new_slices))

        return self

    def get_subsample_inds(self,):
        """ Re-generate the example same sample indices as those at fit time using same pseudo-randomness.
        """
        check_is_fitted(self)
        subsample_random_state = check_random_state(self.subsample_random_seed_)
        if self.inference_:
            s_inds = []
            for sl, n_, ns_ in zip(self.slices_, self.slices_n_samples_, self.slices_n_samples_subsample_):
                half_sample_inds = subsample_random_state.choice(n_, n_ // 2, replace=False)
                s_inds.extend([half_sample_inds[subsample_random_state.choice(n_ // 2, ns_, replace=False)]
                               for _ in range(len(sl))])
            return s_inds
        else:
            return [subsample_random_state.choice(n_, ns_, replace=False)
                    for n_, ns_ in zip(self.n_samples_, self.n_samples_subsample_)]

    def feature_importances(self, max_depth=4, depth_decay_exponent=2.0):
        """
        The feature importances based on the amount of parameter heterogeneity they create.
        The higher, the more important the feature.
        The importance of a feature is computed as the (normalized) total heterogeneity that the feature
        creates. For each tree and for each split that the feature was chosen adds::

            parent_weight * (left_weight * right_weight)
                * mean((value_left[k] - value_right[k])**2) / parent_weight**2

        to the importance of the feature. Each such quantity is also weighted by the depth of the split.
        These importances are normalized at the tree level and then averaged across trees.

        Parameters
        ----------
        max_depth : int, default=4
            Splits of depth larger than `max_depth` are not used in this calculation
        depth_decay_exponent: double, default=2.0
            The contribution of each split to the total score is re-weighted by 1 / (1 + `depth`)**2.0.
        Returns
        -------
        feature_importances_ : ndarray of shape (n_features,)
            Normalized total parameter heterogeneity inducing importance of each feature
        """
        check_is_fitted(self)

        all_importances = Parallel(n_jobs=self.n_jobs, backend='threading')(
            delayed(tree.feature_importances)(
                max_depth=max_depth, depth_decay_exponent=depth_decay_exponent)
            for tree in self.estimators_ if tree.tree_.node_count > 1)

        if not all_importances:
            return np.zeros(self.n_features_, dtype=np.float64)

        all_importances = np.mean(all_importances,
                                  axis=0, dtype=np.float64)
        return all_importances / np.sum(all_importances)

    @property
    def feature_importances_(self):
        return self.feature_importances()

    def _validate_X_predict(self, X):
        """
        Validate X whenever one tries to predict, apply, and other predict methods."""
        check_is_fitted(self)

        return self.estimators_[0]._validate_X_predict(X, check_input=True)

    def predict_tree_average_full(self, X):
        """ Return the fitted local parameters for each X, i.e. theta(X). This
        method simply returns the average of the parameters estimated by each tree. `predict_full`
        should be preferred over `pred_tree_average_full`, as it performs a more stable averaging across
        trees.

        Parameters
        ----------
        X : array-like of shape (n_samples, n_features)
            The input samples. Internally, it will be converted to
            ``dtype=np.float64``.

        Returns
        -------
        theta(X) : array-like of shape (n_samples, n_outputs)
            The estimated relevant parameters for each row of X
        """

        check_is_fitted(self)
        # Check data
        X = self._validate_X_predict(X)

        # Assign chunk of trees to jobs
        n_jobs, _, _ = _partition_estimators(self.n_estimators, self.n_jobs)

        # avoid storing the output of every estimator by summing them here
        y_hat = np.zeros((X.shape[0], self.n_outputs_), dtype=np.float64)

        # Parallel loop
        lock = threading.Lock()
        Parallel(n_jobs=n_jobs, verbose=self.verbose, backend='threading', require="sharedmem")(
            delayed(_accumulate_prediction)(e.predict_full, X, [y_hat], lock)
            for e in self.estimators_)

        y_hat /= len(self.estimators_)

        return y_hat

    def predict_tree_average(self, X):
        """ Return the prefix of relevant fitted local parameters for each X, i.e. theta(X)[1..n_relevant_outputs].
        This method simply returns the average of the parameters estimated by each tree. `predict`
        should be preferred over `pred_tree_average`, as it performs a more stable averaging across
        trees.

        Parameters
        ----------
        X : array-like of shape (n_samples, n_features)
            The input samples. Internally, it will be converted to
            ``dtype=np.float64``.

        Returns
        -------
        theta(X)[1, .., n_relevant_outputs] : array-like of shape (n_samples, n_relevant_outputs)
            The estimated relevant parameters for each row of X
        """
        y_hat = self.predict_tree_average_full(X)
        if self.n_relevant_outputs_ == self.n_outputs_:
            return y_hat
        return y_hat[:, :self.n_relevant_outputs_]

    def predict_moment_and_var(self, X, parameter, slice=None, parallel=True):
        """ Return the value of the conditional expected moment vector at each sample and
        for the given parameter estimate for each sample::

            M(x; theta(x)) := E[J | X=x] theta(x) - E[A | X=x]

        where conditional expectations are estimated based on the forest weights, i.e.::

            M_tree(x; theta(x)) := (1/ |leaf(x)|) sum_{val sample i in leaf(x)} w[i] (J[i] theta(x) - A[i])
            M(x; theta(x) = (1/n_trees) sum_{trees} M_tree(x; theta(x))

        where w[i] is the sample weight (1.0 if sample_weight is None), as well as the variance of the local
        moment vector across trees::

            Var(M_tree(x; theta(x))) = (1/n_trees) sum_{trees} M_tree(x; theta(x)) @ M_tree(x; theta(x)).T

        Parameters
        ----------
        X : array-like of shape (n_samples, n_features)
            The input samples. Internally, it will be converted to
            ``dtype=np.float64``.
        parameter : array-like of shape (n_samples, n_outputs)
            An estimate of the parameter theta(x) for each sample x in X
        slice : list of int or None, default=None
            If not None, then only the trees with index in slice, will be used to calculate the mean
            and the variance.
        parallel : bool , default=True
            Whether the averaging should happen using parallelism or not. Parallelism adds some overhead
            but makes it faster with many trees.

        Returns
        -------
        moment : array-like of shape (n_samples, n_outputs)
            The estimated conditional moment M(x; theta(x)) for each sample x in X
        moment_var : array-like of shape (n_samples, n_outputs)
            The variance of the conditional moment Var(M_tree(x; theta(x))) across trees for each sample x
        """
        check_is_fitted(self)
        # Check data
        X = self._validate_X_predict(X)

        # Assign chunk of trees to jobs
        if slice is None:
            slice = np.arange(len(self.estimators_))

        moment_hat = np.zeros((X.shape[0], self.n_outputs_), dtype=np.float64)
        moment_var_hat = np.zeros((X.shape[0], self.n_outputs_, self.n_outputs_), dtype=np.float64)
        lock = threading.Lock()
        if parallel:
            n_jobs, _, _ = _partition_estimators(len(slice), self.n_jobs)
            verbose = self.verbose
            # Parallel loop
            Parallel(n_jobs=n_jobs, verbose=verbose, backend='threading', require="sharedmem")(
                delayed(_accumulate_prediction_and_var)(self.estimators_[t].predict_moment, X,
                                                        [moment_hat], [moment_var_hat], lock,
                                                        parameter)
                for t in slice)
        else:
            [_accumulate_prediction_and_var(self.estimators_[t].predict_moment, X,
                                            [moment_hat], [moment_var_hat], lock,
                                            parameter)
             for t in slice]

        moment_hat /= len(slice)
        moment_var_hat /= len(slice)

        return moment_hat, moment_var_hat

    def predict_alpha_and_jac(self, X, slice=None, parallel=True):
        """ Return the value of the conditional jacobian E[J | X=x] and the conditional alpha E[A | X=x]
        using the forest as kernel weights, i.e.::

            alpha(x) = (1/n_trees) sum_{trees} (1/ |leaf(x)|) sum_{val sample i in leaf(x)} w[i] A[i]
            jac(x) = (1/n_trees) sum_{trees} (1/ |leaf(x)|) sum_{val sample i in leaf(x)} w[i] J[i]

        where w[i] is the sample weight (1.0 if sample_weight is None).

        Parameters
        ----------
        X : array-like of shape (n_samples, n_features)
            The input samples. Internally, it will be converted to
            ``dtype=np.float64``.
        slice : list of int or None, default=None
            If not None, then only the trees with index in slice, will be used to calculate the mean
            and the variance.
        parallel : bool , default=True
            Whether the averaging should happen using parallelism or not. Parallelism adds some overhead
            but makes it faster with many trees.

        Returns
        -------
        alpha : array-like of shape (n_samples, n_outputs)
            The estimated conditional A, alpha(x) for each sample x in X
        jac : array-like of shape (n_samples, n_outputs, n_outputs)
            The estimated conditional J, jac(x) for each sample x in X
        """
        check_is_fitted(self)
        # Check data
        X = self._validate_X_predict(X)

        # Assign chunk of trees to jobs
        if slice is None:
            slice = np.arange(len(self.estimators_))
        n_jobs = 1
        verbose = 0
        if parallel:
            n_jobs, _, _ = _partition_estimators(len(slice), self.n_jobs)
            verbose = self.verbose

        alpha_hat = np.zeros((X.shape[0], self.n_outputs_), dtype=np.float64)
        jac_hat = np.zeros((X.shape[0], self.n_outputs_**2), dtype=np.float64)

        # Parallel loop
        lock = threading.Lock()
        Parallel(n_jobs=n_jobs, verbose=verbose, backend='threading', require="sharedmem")(
            delayed(_accumulate_prediction)(self.estimators_[t].predict_alpha_and_jac, X, [alpha_hat, jac_hat], lock)
            for t in slice)

        alpha_hat /= len(slice)
        jac_hat /= len(slice)

        return alpha_hat, jac_hat.reshape((-1, self.n_outputs_, self.n_outputs_))

    def _predict_point_and_var(self, X, full=False, point=True, var=False, project=False, projector=None):
        """ An internal private method that coordinates all prediction functionality and tries to share
        as much computation between different predict methods to avoid re-computation and re-spawining of
        parallel executions.

        Parameters
        ----------
        X : array-like of shape (n_samples, n_features)
            The input samples. Internally, it will be converted to
            ``dtype=np.float64``.
        full : bool, default=False
            Whether to return the full estimated parameter or only the relevant part
        point : bool, default=True
            Whether to return the point estimate theta(x)
        var : bool, default=False
            Whether to return the co-variance of the point estimate V(theta(x))
        project : bool, default=False
            Whether to project the point estimate using an inner product with a projector, and also
            return the variance of the projection
        projector : array-like of shape (n_samples, n_outputs)
            The projection vector for each sample. The point estimate theta(x) for each sample will
            be projected and return the inner produce <theta(x), projector(x)> for each sample x.
            Also the variance information will be about the inner product as opposed to the parameter
            theta(x).

        Returns
        -------
        point : array-like of shape (n_samples, x)
            The point estimate of the parameter theta(x) or its inner product with projector(x) for each
            sample x in X.
            If `point=False`, this return value is omitted. If `project=True`, then `x=1`. If `project=False`
            and `full=True`, then `x=n_outputs`. If `project=False` and `full=False`, then `x=n_relevant_outputs`.
        var : array-like of shape (n_samples, x, x) or (n_samples, 1)
            The covariance of the parameter theta(x) or its inner product with projector(x) for each sample x in X.
            If `var=False`, this return value is omitted. If `project=True`, then return is of shape (n_samples, 1).
            If `project=False` and `full=True`, then `x=n_outputs`. If `project=False` and `full=False`,
            then `x=n_relevant_outputs`.
        """

        alpha, jac = self.predict_alpha_and_jac(X)
        invjac = np.linalg.pinv(jac)
        parameter = np.einsum('ijk,ik->ij', invjac, alpha)

        if var:
            if not self.inference:
                raise AttributeError("Inference not available. Forest was initiated with `inference=False`.")

            slices = self.slices_
            n_jobs, _, _ = _partition_estimators(len(slices), self.n_jobs)

            moment_bags, moment_var_bags = zip(*Parallel(n_jobs=n_jobs, verbose=self.verbose, backend='threading')(
                delayed(self.predict_moment_and_var)(X, parameter, slice=sl, parallel=False) for sl in slices))

            moment = np.mean(moment_bags, axis=0)

            trans_moment_bags = np.moveaxis(moment_bags, 0, -1)
            sq_between = np.einsum('tij,tjk->tik', trans_moment_bags,
                                   np.transpose(trans_moment_bags, (0, 2, 1))) / len(slices)
            moment_sq = np.einsum('tij,tjk->tik',
                                  moment.reshape(moment.shape + (1,)),
                                  moment.reshape(moment.shape[:-1] + (1, moment.shape[-1])))
            var_between = sq_between - moment_sq
            pred_cov = np.einsum('ijk,ikm->ijm', invjac,
                                 np.einsum('ijk,ikm->ijm', var_between, np.transpose(invjac, (0, 2, 1))))

            if project:
                pred_var = np.einsum('ijk,ikm->ijm', projector.reshape((-1, 1, projector.shape[1])),
                                     np.einsum('ijk,ikm->ijm', pred_cov,
                                               projector.reshape((-1, projector.shape[1], 1))))[:, 0, 0]
            else:
                pred_var = np.diagonal(pred_cov, axis1=1, axis2=2)

            #####################
            # Variance correction
            #####################
            # Subtract the average within bag variance. This ends up being equal to the
            # overall (E_{all trees}[moment^2] - E_bags[ E[mean_bag_moment]^2 ]) / sizeof(bag).
            # The negative part is just sq_between.
            var_total = np.mean(moment_var_bags, axis=0)
            correction = (var_total - sq_between) / (len(slices[0]) - 1)
            pred_cov_correction = np.einsum('ijk,ikm->ijm', invjac,
                                            np.einsum('ijk,ikm->ijm', correction, np.transpose(invjac, (0, 2, 1))))
            if project:
                pred_var_correction = np.einsum('ijk,ikm->ijm', projector.reshape((-1, 1, projector.shape[1])),
                                                np.einsum('ijk,ikm->ijm', pred_cov_correction,
                                                          projector.reshape((-1, projector.shape[1], 1))))[:, 0, 0]
            else:
                pred_var_correction = np.diagonal(pred_cov_correction, axis1=1, axis2=2)
            # Objective bayes debiasing for the diagonals where we know a-prior they are positive
            # The off diagonals we have no objective prior, so no correction is applied.
            naive_estimate = pred_var - pred_var_correction
            se = np.maximum(pred_var, pred_var_correction) * np.sqrt(2.0 / len(slices))
            zstat = naive_estimate / np.clip(se, 1e-10, np.inf)
            numerator = np.exp(- (zstat**2) / 2) / np.sqrt(2.0 * np.pi)
            denominator = 0.5 * erfc(-zstat / np.sqrt(2.0))
            pred_var_corrected = naive_estimate + se * numerator / denominator

            # Finally correcting the pred_cov or pred_var
            if project:
                pred_var = pred_var_corrected
            else:
                pred_cov = pred_cov - pred_cov_correction
                for t in range(self.n_outputs_):
                    pred_cov[:, t, t] = pred_var_corrected[:, t]

        if project:
            if point:
                pred = np.sum(parameter * projector, axis=1)
                if var:
                    return pred, pred_var
                else:
                    return pred
            else:
                return pred_var
        else:
            n_outputs = self.n_outputs_ if full else self.n_relevant_outputs_
            if point and var:
                return (parameter[:, :n_outputs],
                        pred_cov[:, :n_outputs, :n_outputs],)
            elif point:
                return parameter[:, :n_outputs]
            else:
                return pred_cov[:, :n_outputs, :n_outputs]

    def predict_full(self, X, interval=False, alpha=0.05):
        """ Return the fitted local parameters for each x in X, i.e. theta(x).

        Parameters
        ----------
        X : array-like of shape (n_samples, n_features)
            The input samples. Internally, it will be converted to
            ``dtype=np.float64``.
        interval : bool, default=False
            Whether to return a confidence interval too
        alpha : float in (0, 1), default=0.05
            The confidence level of the confidence interval. Returns a symmetric (alpha/2, 1-alpha/2)
            confidence interval.

        Returns
        -------
        theta(x) : array-like of shape (n_samples, n_outputs)
            The estimated relevant parameters for each row x of X
        lb(x), ub(x) : array-like of shape (n_samples, n_outputs)
            The lower and upper end of the confidence interval for each parameter. Return value is omitted if
            `interval=False`.
        """
        if interval:
            point, pred_var = self._predict_point_and_var(X, full=True, point=True, var=True)
            lb, ub = np.zeros(point.shape), np.zeros(point.shape)
            for t in range(self.n_outputs_):
                lb[:, t] = scipy.stats.norm.ppf(alpha / 2, loc=point[:, t], scale=np.sqrt(pred_var[:, t, t]))
                ub[:, t] = scipy.stats.norm.ppf(1 - alpha / 2, loc=point[:, t], scale=np.sqrt(pred_var[:, t, t]))
            return point, lb, ub
        return self._predict_point_and_var(X, full=True, point=True, var=False)

    def predict(self, X, interval=False, alpha=0.05):
        """ Return the prefix of relevant fitted local parameters for each x in X,
        i.e. theta(x)[1..n_relevant_outputs].

        Parameters
        ----------
        X : array-like of shape (n_samples, n_features)
            The input samples. Internally, it will be converted to
            ``dtype=np.float64``.
        interval : bool, default=False
            Whether to return a confidence interval too
        alpha : float in (0, 1), default=0.05
            The confidence level of the confidence interval. Returns a symmetric (alpha/2, 1-alpha/2)
            confidence interval.

        Returns
        -------
        theta(X)[1, .., n_relevant_outputs] : array-like of shape (n_samples, n_relevant_outputs)
            The estimated relevant parameters for each row of X
        lb(x), ub(x) : array-like of shape (n_samples, n_relevant_outputs)
            The lower and upper end of the confidence interval for each parameter. Return value is omitted if
            `interval=False`.
        """
        if interval:
            y_hat, lb, ub = self.predict_full(X, interval=interval, alpha=alpha)
            if self.n_relevant_outputs_ == self.n_outputs_:
                return y_hat, lb, ub
            return (y_hat[:, :self.n_relevant_outputs_],
                    lb[:, :self.n_relevant_outputs_], ub[:, :self.n_relevant_outputs_])
        else:
            y_hat = self.predict_full(X, interval=False)
            if self.n_relevant_outputs_ == self.n_outputs_:
                return y_hat
            return y_hat[:, :self.n_relevant_outputs_]

    def predict_interval(self, X, alpha=0.05):
        """ Return the confidence interval for the relevant fitted local parameters for each x in X,
        i.e. theta(x)[1..n_relevant_outputs].

        Parameters
        ----------
        X : array-like of shape (n_samples, n_features)
            The input samples. Internally, it will be converted to
            ``dtype=np.float64``.
        alpha : float in (0, 1), default=0.05
            The confidence level of the confidence interval. Returns a symmetric (alpha/2, 1-alpha/2)
            confidence interval.

        Returns
        -------
        lb(x), ub(x) : array-like of shape (n_samples, n_relevant_outputs)
            The lower and upper end of the confidence interval for each parameter. Return value is omitted if
            `interval=False`.
        """
        _, lb, ub = self.predict(X, interval=True, alpha=alpha)
        return lb, ub

    def predict_and_var(self, X):
        """ Return the prefix of relevant fitted local parameters for each x in X,
        i.e. theta(x)[1..n_relevant_outputs] and their covariance matrix.

        Parameters
        ----------
        X : array-like of shape (n_samples, n_features)
            The input samples. Internally, it will be converted to
            ``dtype=np.float64``.

        Returns
        -------
        theta(x)[1, .., n_relevant_outputs] : array-like of shape (n_samples, n_relevant_outputs)
            The estimated relevant parameters for each row of X
        var(theta(x)) : array-like of shape (n_samples, n_relevant_outputs, n_relevant_outputs)
            The covariance of theta(x)[1, .., n_relevant_outputs]
        """
        return self._predict_point_and_var(X, full=False, point=True, var=True)

    def predict_var(self, X):
        """ Return the covariance matrix of the prefix of relevant fitted local parameters
        for each x in X.

        Parameters
        ----------
        X : array-like of shape (n_samples, n_features)
            The input samples. Internally, it will be converted to
            ``dtype=np.float64``.

        Returns
        -------
        var(theta(x)) : array-like of shape (n_samples, n_relevant_outputs, n_relevant_outputs)
            The covariance of theta(x)[1, .., n_relevant_outputs]
        """
        return self._predict_point_and_var(X, full=False, point=False, var=True)

    def prediction_stderr(self, X):
        """ Return the standard deviation of each coordinate of the prefix of relevant fitted local parameters
        for each x in X.

        Parameters
        ----------
        X : array-like of shape (n_samples, n_features)
            The input samples. Internally, it will be converted to
            ``dtype=np.float64``.

        Returns
        -------
        std(theta(x)) : array-like of shape (n_samples, n_relevant_outputs)
            The standard deviation of each theta(x)[i] for i in {1, .., n_relevant_outputs}
        """
        return np.sqrt(np.diagonal(self.predict_var(X), axis1=1, axis2=2))

    def _check_projector(self, X, projector):
        """ validate the projector parameter
        """
        X, projector = check_X_y(X, projector, multi_output=True, y_numeric=True)
        if projector.ndim == 1:
            projector = projector.reshape((-1, 1))
        if self.n_outputs_ > self.n_relevant_outputs_:
            projector = np.hstack([projector,
                                   np.zeros((projector.shape[0], self.n_outputs_ - self.n_relevant_outputs_))])
        return X, projector

    def predict_projection_and_var(self, X, projector):
        """ Return the inner product of the prefix of relevant fitted local parameters for each x in X,
        i.e. theta(x)[1..n_relevant_outputs], with a projector vector projector(x), i.e.::

            mu(x) := <theta(x)[1..n_relevant_outputs], projector(x)>

        as well as the variance of mu(x).

        Parameters
        ----------
        X : array-like of shape (n_samples, n_features)
            The input samples. Internally, it will be converted to
            ``dtype=np.float64``.
        projector : array-like of shape (n_samples, n_relevant_outputs)
            The projector vector for each sample x in X

        Returns
        -------
        mu(x) : array-like of shape (n_samples, 1)
            The estimated inner product of the relevant parameters with the projector for each row x of X
        var(mu(x)) : array-like of shape (n_samples, 1)
            The variance of the estimated inner product
        """
        X, projector = self._check_projector(X, projector)
        return self._predict_point_and_var(X, full=False, point=True, var=True,
                                           project=True, projector=projector)

    def predict_projection(self, X, projector):
        """ Return the inner product of the prefix of relevant fitted local parameters for each x in X,
        i.e. theta(x)[1..n_relevant_outputs], with a projector vector projector(x), i.e.::

            mu(x) := <theta(x)[1..n_relevant_outputs], projector(x)>

        Parameters
        ----------
        X : array-like of shape (n_samples, n_features)
            The input samples. Internally, it will be converted to
            ``dtype=np.float64``.
        projector : array-like of shape (n_samples, n_relevant_outputs)
            The projector vector for each sample x in X

        Returns
        -------
        mu(x) : array-like of shape (n_samples, 1)
            The estimated inner product of the relevant parameters with the projector for each row x of X
        """
        X, projector = self._check_projector(X, projector)
        return self._predict_point_and_var(X, full=False, point=True, var=False,
                                           project=True, projector=projector)

    def predict_projection_var(self, X, projector):
        """ Return the variance of the inner product of the prefix of relevant fitted local parameters
        for each x in X, i.e. theta(x)[1..n_relevant_outputs], with a projector vector projector(x), i.e.::

            Var(mu(x)) for mu(x) := <theta(x)[1..n_relevant_outputs], projector(x)>

        Parameters
        ----------
        X : array-like of shape (n_samples, n_features)
            The input samples. Internally, it will be converted to
            ``dtype=np.float64``.
        projector : array-like of shape (n_samples, n_relevant_outputs)
            The projector vector for each sample x in X

        Returns
        -------
        var(mu(x)) : array-like of shape (n_samples, 1)
            The variance of the estimated inner product
        """
        X, projector = self._check_projector(X, projector)
        return self._predict_point_and_var(X, full=False, point=False, var=True,
                                           project=True, projector=projector)

    def oob_predict(self, Xtrain):
        """ Returns the relevant output predictions for each of the training data points, when
        only trees where that data point was not used are incorporated. This method is not
        available is the estimator was trained with `warm_start=True`.

        Parameters
        ----------
        Xtrain : (n_training_samples, n_features) matrix
            Must be the same exact X matrix that was passed to the forest at fit time.

        Returns
        -------
        oob_preds : (n_training_samples, n_relevant_outputs) matrix
            The out-of-bag predictions of the relevant output parameters for each of the training points
        """

        if self.warm_start_:
            raise AttributeError("`oob_predict` is not available when "
                                 "the estimator was fitted with `warm_start=True`")

        # avoid storing the output of every estimator by summing them here
        alpha_hat = np.zeros((Xtrain.shape[0], self.n_outputs_), dtype=np.float64)
        jac_hat = np.zeros((Xtrain.shape[0], self.n_outputs_**2), dtype=np.float64)
        counts = np.zeros((Xtrain.shape[0],), dtype=np.intp)
        subsample_inds = self.get_subsample_inds()

        # Parallel loop
        lock = threading.Lock()
        Parallel(n_jobs=self.n_jobs, verbose=self.verbose, backend='threading', require="sharedmem")(
            delayed(_accumulate_oob_preds)(tree, Xtrain, sinds, alpha_hat, jac_hat, counts, lock)
            for tree, sinds in zip(self.estimators_, subsample_inds))

        pos_count = (counts > 0)
        alpha_hat[pos_count] /= counts[pos_count].reshape((-1, 1))
        jac_hat[pos_count] /= counts[pos_count].reshape((-1, 1))

        invjac = np.linalg.pinv(jac_hat.reshape((-1, self.n_outputs_, self.n_outputs_)))
        oob_preds = np.einsum('ijk,ik->ij', invjac, alpha_hat)[:, :self.n_relevant_outputs_]
        oob_preds[~pos_count] = np.nan
        return oob_preds
<|MERGE_RESOLUTION|>--- conflicted
+++ resolved
@@ -1,1156 +1,1042 @@
-# Copyright (c) Microsoft Corporation. All rights reserved.
-# Licensed under the MIT License.
-#
-# This code contains snippets of code from
-# https://github.com/scikit-learn/scikit-learn/blob/master/sklearn/ensemble/_forest.py
-# published under the following license and copyright:
-# BSD 3-Clause License
-#
-# Copyright (c) 2007-2020 The scikit-learn developers.
-# All rights reserved.
-
-import numbers
-from warnings import catch_warnings, simplefilter, warn
-from abc import ABCMeta, abstractmethod
-import numpy as np
-import threading
-from .._ensemble import (BaseEnsemble, _partition_estimators, _get_n_samples_subsample,
-                         _accumulate_prediction, _accumulate_prediction_var, _accumulate_prediction_and_var)
-from ..utilities import check_inputs, cross_product
-from ..tree._tree import DTYPE, DOUBLE
-from ._base_grftree import GRFTree
-from joblib import Parallel, delayed
-from scipy.sparse import hstack as sparse_hstack
-from sklearn.utils import check_random_state, compute_sample_weight
-from sklearn.utils.validation import _check_sample_weight, check_is_fitted
-from sklearn.utils import check_X_y
-import scipy.stats
-from scipy.special import erfc
-
-__all__ = ["BaseGRF"]
-
-MAX_INT = np.iinfo(np.int32).max
-
-<<<<<<< HEAD
-=======
-
-def _get_n_samples_subsample(n_samples, max_samples):
-    """
-    Get the number of samples in a sub-sample without replacement.
-    Parameters
-    ----------
-    n_samples : int
-        Number of samples in the dataset.
-    max_samples : int or float
-        The maximum number of samples to draw from the total available:
-            - if float, this indicates a fraction of the total and should be
-              the interval `(0, 1)`;
-            - if int, this indicates the exact number of samples;
-            - if None, this indicates the total number of samples.
-    Returns
-    -------
-    n_samples_subsample : int
-        The total number of samples to draw for the subsample.
-    """
-    if max_samples is None:
-        return n_samples
-
-    if isinstance(max_samples, numbers.Integral):
-        if not (1 <= max_samples <= n_samples):
-            msg = "`max_samples` must be in range 1 to {} but got value {}"
-            raise ValueError(msg.format(n_samples, max_samples))
-        return max_samples
-
-    if isinstance(max_samples, numbers.Real):
-        if not (0 < max_samples <= 1):
-            msg = "`max_samples` must be in range (0, 1) but got value {}"
-            raise ValueError(msg.format(max_samples))
-        return int(round(n_samples * max_samples))
-
-    msg = "`max_samples` should be int or float, but got type '{}'"
-    raise TypeError(msg.format(type(max_samples)))
-
-
-def _accumulate_prediction(predict, X, out, lock, *args, **kwargs):
-    """
-    This is a utility function for joblib's Parallel.
-    It can't go locally in ForestClassifier or ForestRegressor, because joblib
-    complains that it cannot pickle it when placed there.
-    """
-    prediction = predict(X, *args, check_input=False, **kwargs)
-    with lock:
-        if len(out) == 1:
-            out[0] += prediction
-        else:
-            for i in range(len(out)):
-                out[i] += prediction[i]
-
-
-def _accumulate_prediction_var(predict, X, out, lock, *args, **kwargs):
-    """
-    This is a utility function for joblib's Parallel.
-    It can't go locally in ForestClassifier or ForestRegressor, because joblib
-    complains that it cannot pickle it when placed there.
-    Accumulates the mean covariance of a tree prediction. predict is assumed to
-    return an array of (n_samples, d) or a tuple of arrays. This method accumulates in the placeholder
-    out[0] the (n_samples, d, d) covariance of the columns of the prediction across
-    the trees and for each sample (or a tuple of covariances to be stored in each element
-    of the list out).
-    """
-    prediction = predict(X, *args, check_input=False, **kwargs)
-    with lock:
-        if len(out) == 1:
-            out[0] += np.einsum('ijk,ikm->ijm',
-                                prediction.reshape(prediction.shape + (1,)),
-                                prediction.reshape((-1, 1) + prediction.shape[1:]))
-        else:
-            for i in range(len(out)):
-                pred_i = prediction[i]
-                out[i] += np.einsum('ijk,ikm->ijm',
-                                    pred_i.reshape(pred_i.shape + (1,)),
-                                    pred_i.reshape((-1, 1) + pred_i.shape[1:]))
-
-
-def _accumulate_prediction_and_var(predict, X, out, out_var, lock, *args, **kwargs):
-    """
-    This is a utility function for joblib's Parallel.
-    It can't go locally in ForestClassifier or ForestRegressor, because joblib
-    complains that it cannot pickle it when placed there.
-    Combines `_accumulate_prediction` and `_accumulate_prediction_var` in a single
-    parallel run, so that out will contain the mean of the predictions across trees
-    and out_var the covariance.
-    """
-    prediction = predict(X, *args, check_input=False, **kwargs)
-    with lock:
-        if len(out) == 1:
-            out[0] += prediction
-            out_var[0] += np.einsum('ijk,ikm->ijm',
-                                    prediction.reshape(prediction.shape + (1,)),
-                                    prediction.reshape((-1, 1) + prediction.shape[1:]))
-        else:
-            for i in range(len(out)):
-                pred_i = prediction[i]
-                out[i] += prediction
-                out_var[i] += np.einsum('ijk,ikm->ijm',
-                                        pred_i.reshape(pred_i.shape + (1,)),
-                                        pred_i.reshape((-1, 1) + pred_i.shape[1:]))
-
-
-def _accumulate_oob_preds(tree, X, subsample_inds, alpha_hat, jac_hat, counts, lock):
-    mask = np.ones(X.shape[0], dtype=bool)
-    mask[subsample_inds] = False
-    alpha, jac = tree.predict_alpha_and_jac(X[mask])
-    with lock:
-        alpha_hat[mask] += alpha
-        jac_hat[mask] += jac
-        counts[mask] += 1
-
->>>>>>> fed1a9a9
-# =============================================================================
-# Base Generalized Random Forest
-# =============================================================================
-
-
-class BaseGRF(BaseEnsemble, metaclass=ABCMeta):
-    """
-    Base class for Genearlized Random Forests for solving linear moment equations of
-    the form::
-
-        E[J * theta(x) - A | X = x] = 0
-
-    where J is an (d, d) random matrix, A is an (d, 1) random vector and theta(x)
-    is a local parameter to be estimated, which might contain both relevant and
-    nuisance parameters.
-
-    Warning: This class should not be used directly. Use derived classes
-    instead.
-    """
-
-    def __init__(self,
-                 n_estimators=100, *,
-                 criterion="mse",
-                 max_depth=None,
-                 min_samples_split=10,
-                 min_samples_leaf=5,
-                 min_weight_fraction_leaf=0.,
-                 min_var_fraction_leaf=None,
-                 min_var_leaf_on_val=False,
-                 max_features="auto",
-                 min_impurity_decrease=0.,
-                 max_samples=.45,
-                 min_balancedness_tol=.45,
-                 honest=True,
-                 inference=True,
-                 fit_intercept=True,
-                 subforest_size=4,
-                 n_jobs=-1,
-                 random_state=None,
-                 verbose=0,
-                 warm_start=False):
-        super().__init__(
-            base_estimator=GRFTree(),
-            n_estimators=n_estimators,
-            estimator_params=("criterion", "max_depth", "min_samples_split",
-                              "min_samples_leaf", "min_weight_fraction_leaf",
-                              "min_var_leaf", "min_var_leaf_on_val",
-                              "max_features", "min_impurity_decrease", "honest",
-                              "min_balancedness_tol",
-                              "random_state"))
-
-        self.criterion = criterion
-        self.max_depth = max_depth
-        self.min_samples_split = min_samples_split
-        self.min_samples_leaf = min_samples_leaf
-        self.min_weight_fraction_leaf = min_weight_fraction_leaf
-        self.min_var_fraction_leaf = min_var_fraction_leaf
-        self.min_var_leaf_on_val = min_var_leaf_on_val
-        self.max_features = max_features
-        self.min_impurity_decrease = min_impurity_decrease
-        self.min_balancedness_tol = min_balancedness_tol
-        self.honest = honest
-        self.inference = inference
-        self.fit_intercept = fit_intercept
-        self.subforest_size = subforest_size
-        self.n_jobs = n_jobs
-        self.random_state = random_state
-        self.verbose = verbose
-        self.warm_start = warm_start
-        self.max_samples = max_samples
-
-    def _get_alpha_and_pointJ(self, X, T, y, **kwargs):
-        """ This function must be implemented by child class and given input variables
-        X, T, y and any auxiliary variables passed as keyword only, should be calculating
-        the point-wise random vector A and the point-wise jacobian random variable J of
-        the linear moment equation for every sample in the input samples.
-
-        Returns
-        -------
-        A : array of shape (n_samples, n_outputs)
-            The A part of the moment equation for each sample
-        J : array of shape (n_samples, n_outputs * n_outputs)
-            The J matrix part of the moment equation, flattened in Fortran-contiguous format.
-        """
-        pass
-
-    def _get_n_outputs_decomposition(self, X, T, y, **kwargs):
-        """ This function must be implemented by child class and given input variables
-        X, T, y and any auxiliary variables passed as keyword only, should return a tuple
-        (n_outputs, n_relevant_outputs), which determines how many parameters is the moment
-        estimating and what prefix of these parameters are the relevant ones that we care about.
-
-        Returns
-        -------
-        n_outputs : int
-            The number of parameters we are estimating
-        n_relevant_outputs : int
-            The length of the prefix of parameters that we care about (remainder are nuisance)
-        """
-        pass
-
-    def apply(self, X):
-        """
-        Apply trees in the forest to X, return leaf indices.
-
-        Parameters
-        ----------
-        X : array-like of shape (n_samples, n_features)
-            The input samples. Internally, it will be converted to
-            ``dtype=np.float64``.
-
-        Returns
-        -------
-        X_leaves : ndarray of shape (n_samples, n_estimators)
-            For each datapoint x in X and for each tree in the forest,
-            return the index of the leaf x ends up in.
-        """
-        X = self._validate_X_predict(X)
-        results = Parallel(n_jobs=self.n_jobs, verbose=self.verbose, backend="threading")(
-            delayed(tree.apply)(X, check_input=False)
-            for tree in self.estimators_)
-
-        return np.array(results).T
-
-    def decision_path(self, X):
-        """
-        Return the decision path in the forest.
-
-        Parameters
-        ----------
-        X : array-like of shape (n_samples, n_features)
-            The input samples. Internally, it will be converted to
-            ``dtype=np.float64``.
-
-        Returns
-        -------
-        indicator : sparse matrix of shape (n_samples, n_nodes)
-            Return a node indicator matrix where non zero elements indicates
-            that the samples goes through the nodes. The matrix is of CSR
-            format.
-        n_nodes_ptr : ndarray of shape (n_estimators + 1,)
-            The columns from indicator[n_nodes_ptr[i]:n_nodes_ptr[i+1]]
-            gives the indicator value for the i-th estimator.
-        """
-        X = self._validate_X_predict(X)
-        indicators = Parallel(n_jobs=self.n_jobs, verbose=self.verbose, backend='threading')(
-            delayed(tree.decision_path)(X, check_input=False)
-            for tree in self.estimators_)
-
-        n_nodes = [0]
-        n_nodes.extend([i.shape[1] for i in indicators])
-        n_nodes_ptr = np.array(n_nodes).cumsum()
-
-        return sparse_hstack(indicators).tocsr(), n_nodes_ptr
-
-    def fit(self, X, T, y, *, sample_weight=None, sample_var=None, **kwargs):
-        """
-        Build a forest of trees from the training set (X, T, y) and any other auxiliary variables.
-
-        Parameters
-        ----------
-        X : array-like of shape (n_samples, n_features)
-            The training input samples. Internally, its dtype will be converted
-            to ``dtype=np.float64``.
-        T : array-like of shape (n_samples, n_treatments)
-            The treatment vector for each sample
-        y : array-like of shape (n_samples,) or (n_samples, n_outcomes)
-            The outcome values for each sample.
-        sample_weight : array-like of shape (n_samples,), default=None
-            Sample weights. If None, then samples are equally weighted. Splits
-            that would create child nodes with net zero or negative weight are
-            ignored while searching for a split in each node.
-        sample_var : array-like of shape (n_samples,), default=None
-            Currently ignored and raises a warning. Added for API consistency and for raising relevant errors.
-        **kwargs : dictionary of array-like items of shape (n_samples, d_var)
-            Auxiliary random variables that go into the moment function (e.g. instrument, censoring etc)
-            Any of these variables will be passed on as is to the `get_pointJ` and
-            `get_alpha` method of the children classes.
-
-        Returns
-        -------
-        self : object
-        """
-
-        if sample_var is not None:
-            warn("`sample_var` is currently being ingored by the estimator. All samples are "
-                 "considered to have equal variance of y.")
-
-        y, T, X, _ = check_inputs(y, T, X, W=None, multi_output_T=True, multi_output_Y=True)
-
-        if sample_weight is not None:
-            sample_weight = _check_sample_weight(sample_weight, X, DOUBLE)
-
-        # Remap output
-        n_samples, self.n_features_ = X.shape
-
-        y = np.atleast_1d(y)
-        if y.ndim == 1:
-            # reshape is necessary to preserve the data contiguity against vs
-            # [:, np.newaxis] that does not.
-            y = np.reshape(y, (-1, 1))
-
-        self.n_y_ = y.shape[1]
-
-        T = np.atleast_1d(T)
-        if T.ndim == 1:
-            # reshape is necessary to preserve the data contiguity against vs
-            # [:, np.newaxis] that does not.
-            T = np.reshape(T, (-1, 1))
-
-        alpha, pointJ = self._get_alpha_and_pointJ(X, T, y, **kwargs)
-        self.n_outputs_, self.n_relevant_outputs_ = self._get_n_outputs_decomposition(X, T, y, **kwargs)
-        yaug = np.hstack([y, alpha, pointJ])
-
-        if getattr(yaug, "dtype", None) != DOUBLE or not yaug.flags.contiguous:
-            yaug = np.ascontiguousarray(yaug, dtype=DOUBLE)
-
-        if getattr(X, "dtype", None) != DTYPE:
-            X = X.astype(DTYPE)
-
-        # Get subsample sample size
-        n_samples_subsample = _get_n_samples_subsample(
-            n_samples=n_samples,
-            max_samples=self.max_samples
-        )
-
-        # Converting `min_var_fraction_leaf` to an absolute `min_var_leaf` that the GRFTree can handle
-        if self.min_var_fraction_leaf is None:
-            self.min_var_leaf = None
-        elif (not isinstance(self.min_var_fraction_leaf, numbers.Real)) or (not (0 < self.min_var_fraction_leaf <= 1)):
-            msg = "`min_var_fraction_leaf` must be in range (0, 1) but got value {}"
-            raise ValueError(msg.format(self.min_var_fraction_leaf))
-        else:
-            # We calculate the min eigenvalue proxy that each criterion is considering
-            # on the overall mean jacobian, to determine the absolute level of `min_var_leaf`
-            jac = np.mean(pointJ, axis=0).reshape((self.n_outputs_, self.n_outputs_))
-            min_var = np.min(np.abs(np.diag(jac)))
-            if self.criterion == 'mse':
-                for i in range(self.n_outputs_):
-                    for j in range(self.n_outputs_):
-                        if j != i:
-                            det = np.sqrt(np.abs(jac[i, i] * jac[j, j] - jac[i, j] * jac[j, i]))
-                            if det < min_var:
-                                min_var = det
-            self.min_var_leaf = min_var * self.min_var_fraction_leaf
-
-        # Check parameters
-        self._validate_estimator()
-
-        random_state = check_random_state(self.random_state)
-        # We re-initialize the subsample_random_seed_ only if we are not in warm_start mode or
-        # if this is the first `fit` call of the warm start mode.
-        if (not self.warm_start) or (not hasattr(self, 'subsample_random_seed_')):
-            self.subsample_random_seed_ = random_state.randint(MAX_INT)
-        else:
-            random_state.randint(MAX_INT)  # just advance random_state
-        subsample_random_state = check_random_state(self.subsample_random_seed_)
-
-        if (self.warm_start and hasattr(self, 'inference_') and (self.inference != self.inference_)):
-            raise ValueError("Parameter inference cannot be altered in between `fit` "
-                             "calls when `warm_start=True`.")
-        self.inference_ = self.inference
-        self.warm_start_ = self.warm_start
-
-        if not self.warm_start or not hasattr(self, "estimators_"):
-            # Free allocated memory, if any
-            self.estimators_ = []
-            self.slices_ = []
-            # the below are needed to replicate randomness of subsampling when warm_start=True
-            self.slices_n_samples_ = []
-            self.slices_n_samples_subsample_ = []
-            self.n_samples_ = []
-            self.n_samples_subsample_ = []
-
-        n_more_estimators = self.n_estimators - len(self.estimators_)
-
-        if n_more_estimators < 0:
-            raise ValueError('n_estimators=%d must be larger or equal to '
-                             'len(estimators_)=%d when warm_start==True'
-                             % (self.n_estimators, len(self.estimators_)))
-
-        elif n_more_estimators == 0:
-            warn("Warm-start fitting without increasing n_estimators does not "
-                 "fit new trees.")
-        else:
-            if self.inference:
-                if not isinstance(self.subforest_size, numbers.Integral):
-                    raise ValueError("Parameter `subforest_size` must be "
-                                     "an integer but got value {}.".format(self.subforest_size))
-                if self.subforest_size < 2:
-                    raise ValueError("Parameter `subforest_size` must be at least 2 if `inference=True`, "
-                                     "but got value {}".format(self.subforest_size))
-                if not (n_more_estimators % self.subforest_size == 0):
-                    raise ValueError("The number of estimators to be constructed must be divisible "
-                                     "the `subforest_size` parameter. Asked to build `n_estimators={}` "
-                                     "with `subforest_size={}`.".format(n_more_estimators, self.subforest_size))
-                if n_samples_subsample > n_samples // 2:
-                    if isinstance(self.max_samples, numbers.Integral):
-                        raise ValueError("Parameter `max_samples` must be in [1, n_samples // 2], "
-                                         "if `inference=True`. "
-                                         "Got values n_samples={}, max_samples={}".format(n_samples, self.max_samples))
-                    else:
-                        raise ValueError("Parameter `max_samples` must be in (0, .5], if `inference=True`. "
-                                         "Got value {}".format(self.max_samples))
-
-            if self.warm_start and len(self.estimators_) > 0:
-                # We draw from the random state to get the random state we
-                # would have got if we hadn't used a warm_start.
-                random_state.randint(MAX_INT, size=len(self.estimators_))
-
-            trees = [self._make_estimator(append=False,
-                                          random_state=random_state).init()
-                     for i in range(n_more_estimators)]
-
-            if self.inference:
-                if self.warm_start:
-                    # Advancing subsample_random_state. Assumes each prior fit call has the same number of
-                    # samples at fit time. If not then this would not exactly replicate a single batch execution,
-                    # but would still advance randomness enough so that tree subsamples will be different.
-                    for sl, n_, ns_ in zip(self.slices_, self.slices_n_samples_, self.slices_n_samples_subsample_):
-                        subsample_random_state.choice(n_, n_ // 2, replace=False)
-                        for _ in range(len(sl)):
-                            subsample_random_state.choice(n_ // 2, ns_, replace=False)
-
-                # Generating indices a priori before parallelism ended up being orders of magnitude
-                # faster than how sklearn does it. The reason is that random samplers do not release the
-                # gil it seems.
-                n_groups = n_more_estimators // self.subforest_size
-                new_slices = np.array_split(np.arange(len(self.estimators_),
-                                                      len(self.estimators_) + n_more_estimators),
-                                            n_groups)
-                s_inds = []
-                for sl in new_slices:
-                    half_sample_inds = subsample_random_state.choice(n_samples, n_samples // 2, replace=False)
-                    s_inds.extend([half_sample_inds[subsample_random_state.choice(n_samples // 2,
-                                                                                  n_samples_subsample,
-                                                                                  replace=False)]
-                                   for _ in range(len(sl))])
-            else:
-                if self.warm_start:
-                    # Advancing subsample_random_state. Assumes each prior fit call has the same number of
-                    # samples at fit time. If not then this would not exactly replicate a single batch execution,
-                    # but would still advance randomness enough so that tree subsamples will be different.
-                    for _, n_, ns_ in range(len(self.estimators_), self.n_samples_, self.n_samples_subsample_):
-                        subsample_random_state.choice(n_, ns_, replace=False)
-                new_slices = []
-                s_inds = [subsample_random_state.choice(n_samples, n_samples_subsample, replace=False)
-                          for _ in range(n_more_estimators)]
-
-            # Parallel loop: we prefer the threading backend as the Cython code
-            # for fitting the trees is internally releasing the Python GIL
-            # making threading more efficient than multiprocessing in
-            # that case. However, for joblib 0.12+ we respect any
-            # parallel_backend contexts set at a higher level,
-            # since correctness does not rely on using threads.
-            trees = Parallel(n_jobs=self.n_jobs, verbose=self.verbose, backend='threading')(
-                delayed(t.fit)(X[s], yaug[s], self.n_y_, self.n_outputs_, self.n_relevant_outputs_,
-                               sample_weight=sample_weight[s] if sample_weight is not None else None,
-                               check_input=False)
-                for t, s in zip(trees, s_inds))
-
-            # Collect newly grown trees
-            self.estimators_.extend(trees)
-            self.n_samples_.extend([n_samples] * len(trees))
-            self.n_samples_subsample_.extend([n_samples_subsample] * len(trees))
-            self.slices_.extend(list(new_slices))
-            self.slices_n_samples_.extend([n_samples] * len(new_slices))
-            self.slices_n_samples_subsample_.extend([n_samples_subsample] * len(new_slices))
-
-        return self
-
-    def get_subsample_inds(self,):
-        """ Re-generate the example same sample indices as those at fit time using same pseudo-randomness.
-        """
-        check_is_fitted(self)
-        subsample_random_state = check_random_state(self.subsample_random_seed_)
-        if self.inference_:
-            s_inds = []
-            for sl, n_, ns_ in zip(self.slices_, self.slices_n_samples_, self.slices_n_samples_subsample_):
-                half_sample_inds = subsample_random_state.choice(n_, n_ // 2, replace=False)
-                s_inds.extend([half_sample_inds[subsample_random_state.choice(n_ // 2, ns_, replace=False)]
-                               for _ in range(len(sl))])
-            return s_inds
-        else:
-            return [subsample_random_state.choice(n_, ns_, replace=False)
-                    for n_, ns_ in zip(self.n_samples_, self.n_samples_subsample_)]
-
-    def feature_importances(self, max_depth=4, depth_decay_exponent=2.0):
-        """
-        The feature importances based on the amount of parameter heterogeneity they create.
-        The higher, the more important the feature.
-        The importance of a feature is computed as the (normalized) total heterogeneity that the feature
-        creates. For each tree and for each split that the feature was chosen adds::
-
-            parent_weight * (left_weight * right_weight)
-                * mean((value_left[k] - value_right[k])**2) / parent_weight**2
-
-        to the importance of the feature. Each such quantity is also weighted by the depth of the split.
-        These importances are normalized at the tree level and then averaged across trees.
-
-        Parameters
-        ----------
-        max_depth : int, default=4
-            Splits of depth larger than `max_depth` are not used in this calculation
-        depth_decay_exponent: double, default=2.0
-            The contribution of each split to the total score is re-weighted by 1 / (1 + `depth`)**2.0.
-        Returns
-        -------
-        feature_importances_ : ndarray of shape (n_features,)
-            Normalized total parameter heterogeneity inducing importance of each feature
-        """
-        check_is_fitted(self)
-
-        all_importances = Parallel(n_jobs=self.n_jobs, backend='threading')(
-            delayed(tree.feature_importances)(
-                max_depth=max_depth, depth_decay_exponent=depth_decay_exponent)
-            for tree in self.estimators_ if tree.tree_.node_count > 1)
-
-        if not all_importances:
-            return np.zeros(self.n_features_, dtype=np.float64)
-
-        all_importances = np.mean(all_importances,
-                                  axis=0, dtype=np.float64)
-        return all_importances / np.sum(all_importances)
-
-    @property
-    def feature_importances_(self):
-        return self.feature_importances()
-
-    def _validate_X_predict(self, X):
-        """
-        Validate X whenever one tries to predict, apply, and other predict methods."""
-        check_is_fitted(self)
-
-        return self.estimators_[0]._validate_X_predict(X, check_input=True)
-
-    def predict_tree_average_full(self, X):
-        """ Return the fitted local parameters for each X, i.e. theta(X). This
-        method simply returns the average of the parameters estimated by each tree. `predict_full`
-        should be preferred over `pred_tree_average_full`, as it performs a more stable averaging across
-        trees.
-
-        Parameters
-        ----------
-        X : array-like of shape (n_samples, n_features)
-            The input samples. Internally, it will be converted to
-            ``dtype=np.float64``.
-
-        Returns
-        -------
-        theta(X) : array-like of shape (n_samples, n_outputs)
-            The estimated relevant parameters for each row of X
-        """
-
-        check_is_fitted(self)
-        # Check data
-        X = self._validate_X_predict(X)
-
-        # Assign chunk of trees to jobs
-        n_jobs, _, _ = _partition_estimators(self.n_estimators, self.n_jobs)
-
-        # avoid storing the output of every estimator by summing them here
-        y_hat = np.zeros((X.shape[0], self.n_outputs_), dtype=np.float64)
-
-        # Parallel loop
-        lock = threading.Lock()
-        Parallel(n_jobs=n_jobs, verbose=self.verbose, backend='threading', require="sharedmem")(
-            delayed(_accumulate_prediction)(e.predict_full, X, [y_hat], lock)
-            for e in self.estimators_)
-
-        y_hat /= len(self.estimators_)
-
-        return y_hat
-
-    def predict_tree_average(self, X):
-        """ Return the prefix of relevant fitted local parameters for each X, i.e. theta(X)[1..n_relevant_outputs].
-        This method simply returns the average of the parameters estimated by each tree. `predict`
-        should be preferred over `pred_tree_average`, as it performs a more stable averaging across
-        trees.
-
-        Parameters
-        ----------
-        X : array-like of shape (n_samples, n_features)
-            The input samples. Internally, it will be converted to
-            ``dtype=np.float64``.
-
-        Returns
-        -------
-        theta(X)[1, .., n_relevant_outputs] : array-like of shape (n_samples, n_relevant_outputs)
-            The estimated relevant parameters for each row of X
-        """
-        y_hat = self.predict_tree_average_full(X)
-        if self.n_relevant_outputs_ == self.n_outputs_:
-            return y_hat
-        return y_hat[:, :self.n_relevant_outputs_]
-
-    def predict_moment_and_var(self, X, parameter, slice=None, parallel=True):
-        """ Return the value of the conditional expected moment vector at each sample and
-        for the given parameter estimate for each sample::
-
-            M(x; theta(x)) := E[J | X=x] theta(x) - E[A | X=x]
-
-        where conditional expectations are estimated based on the forest weights, i.e.::
-
-            M_tree(x; theta(x)) := (1/ |leaf(x)|) sum_{val sample i in leaf(x)} w[i] (J[i] theta(x) - A[i])
-            M(x; theta(x) = (1/n_trees) sum_{trees} M_tree(x; theta(x))
-
-        where w[i] is the sample weight (1.0 if sample_weight is None), as well as the variance of the local
-        moment vector across trees::
-
-            Var(M_tree(x; theta(x))) = (1/n_trees) sum_{trees} M_tree(x; theta(x)) @ M_tree(x; theta(x)).T
-
-        Parameters
-        ----------
-        X : array-like of shape (n_samples, n_features)
-            The input samples. Internally, it will be converted to
-            ``dtype=np.float64``.
-        parameter : array-like of shape (n_samples, n_outputs)
-            An estimate of the parameter theta(x) for each sample x in X
-        slice : list of int or None, default=None
-            If not None, then only the trees with index in slice, will be used to calculate the mean
-            and the variance.
-        parallel : bool , default=True
-            Whether the averaging should happen using parallelism or not. Parallelism adds some overhead
-            but makes it faster with many trees.
-
-        Returns
-        -------
-        moment : array-like of shape (n_samples, n_outputs)
-            The estimated conditional moment M(x; theta(x)) for each sample x in X
-        moment_var : array-like of shape (n_samples, n_outputs)
-            The variance of the conditional moment Var(M_tree(x; theta(x))) across trees for each sample x
-        """
-        check_is_fitted(self)
-        # Check data
-        X = self._validate_X_predict(X)
-
-        # Assign chunk of trees to jobs
-        if slice is None:
-            slice = np.arange(len(self.estimators_))
-
-        moment_hat = np.zeros((X.shape[0], self.n_outputs_), dtype=np.float64)
-        moment_var_hat = np.zeros((X.shape[0], self.n_outputs_, self.n_outputs_), dtype=np.float64)
-        lock = threading.Lock()
-        if parallel:
-            n_jobs, _, _ = _partition_estimators(len(slice), self.n_jobs)
-            verbose = self.verbose
-            # Parallel loop
-            Parallel(n_jobs=n_jobs, verbose=verbose, backend='threading', require="sharedmem")(
-                delayed(_accumulate_prediction_and_var)(self.estimators_[t].predict_moment, X,
-                                                        [moment_hat], [moment_var_hat], lock,
-                                                        parameter)
-                for t in slice)
-        else:
-            [_accumulate_prediction_and_var(self.estimators_[t].predict_moment, X,
-                                            [moment_hat], [moment_var_hat], lock,
-                                            parameter)
-             for t in slice]
-
-        moment_hat /= len(slice)
-        moment_var_hat /= len(slice)
-
-        return moment_hat, moment_var_hat
-
-    def predict_alpha_and_jac(self, X, slice=None, parallel=True):
-        """ Return the value of the conditional jacobian E[J | X=x] and the conditional alpha E[A | X=x]
-        using the forest as kernel weights, i.e.::
-
-            alpha(x) = (1/n_trees) sum_{trees} (1/ |leaf(x)|) sum_{val sample i in leaf(x)} w[i] A[i]
-            jac(x) = (1/n_trees) sum_{trees} (1/ |leaf(x)|) sum_{val sample i in leaf(x)} w[i] J[i]
-
-        where w[i] is the sample weight (1.0 if sample_weight is None).
-
-        Parameters
-        ----------
-        X : array-like of shape (n_samples, n_features)
-            The input samples. Internally, it will be converted to
-            ``dtype=np.float64``.
-        slice : list of int or None, default=None
-            If not None, then only the trees with index in slice, will be used to calculate the mean
-            and the variance.
-        parallel : bool , default=True
-            Whether the averaging should happen using parallelism or not. Parallelism adds some overhead
-            but makes it faster with many trees.
-
-        Returns
-        -------
-        alpha : array-like of shape (n_samples, n_outputs)
-            The estimated conditional A, alpha(x) for each sample x in X
-        jac : array-like of shape (n_samples, n_outputs, n_outputs)
-            The estimated conditional J, jac(x) for each sample x in X
-        """
-        check_is_fitted(self)
-        # Check data
-        X = self._validate_X_predict(X)
-
-        # Assign chunk of trees to jobs
-        if slice is None:
-            slice = np.arange(len(self.estimators_))
-        n_jobs = 1
-        verbose = 0
-        if parallel:
-            n_jobs, _, _ = _partition_estimators(len(slice), self.n_jobs)
-            verbose = self.verbose
-
-        alpha_hat = np.zeros((X.shape[0], self.n_outputs_), dtype=np.float64)
-        jac_hat = np.zeros((X.shape[0], self.n_outputs_**2), dtype=np.float64)
-
-        # Parallel loop
-        lock = threading.Lock()
-        Parallel(n_jobs=n_jobs, verbose=verbose, backend='threading', require="sharedmem")(
-            delayed(_accumulate_prediction)(self.estimators_[t].predict_alpha_and_jac, X, [alpha_hat, jac_hat], lock)
-            for t in slice)
-
-        alpha_hat /= len(slice)
-        jac_hat /= len(slice)
-
-        return alpha_hat, jac_hat.reshape((-1, self.n_outputs_, self.n_outputs_))
-
-    def _predict_point_and_var(self, X, full=False, point=True, var=False, project=False, projector=None):
-        """ An internal private method that coordinates all prediction functionality and tries to share
-        as much computation between different predict methods to avoid re-computation and re-spawining of
-        parallel executions.
-
-        Parameters
-        ----------
-        X : array-like of shape (n_samples, n_features)
-            The input samples. Internally, it will be converted to
-            ``dtype=np.float64``.
-        full : bool, default=False
-            Whether to return the full estimated parameter or only the relevant part
-        point : bool, default=True
-            Whether to return the point estimate theta(x)
-        var : bool, default=False
-            Whether to return the co-variance of the point estimate V(theta(x))
-        project : bool, default=False
-            Whether to project the point estimate using an inner product with a projector, and also
-            return the variance of the projection
-        projector : array-like of shape (n_samples, n_outputs)
-            The projection vector for each sample. The point estimate theta(x) for each sample will
-            be projected and return the inner produce <theta(x), projector(x)> for each sample x.
-            Also the variance information will be about the inner product as opposed to the parameter
-            theta(x).
-
-        Returns
-        -------
-        point : array-like of shape (n_samples, x)
-            The point estimate of the parameter theta(x) or its inner product with projector(x) for each
-            sample x in X.
-            If `point=False`, this return value is omitted. If `project=True`, then `x=1`. If `project=False`
-            and `full=True`, then `x=n_outputs`. If `project=False` and `full=False`, then `x=n_relevant_outputs`.
-        var : array-like of shape (n_samples, x, x) or (n_samples, 1)
-            The covariance of the parameter theta(x) or its inner product with projector(x) for each sample x in X.
-            If `var=False`, this return value is omitted. If `project=True`, then return is of shape (n_samples, 1).
-            If `project=False` and `full=True`, then `x=n_outputs`. If `project=False` and `full=False`,
-            then `x=n_relevant_outputs`.
-        """
-
-        alpha, jac = self.predict_alpha_and_jac(X)
-        invjac = np.linalg.pinv(jac)
-        parameter = np.einsum('ijk,ik->ij', invjac, alpha)
-
-        if var:
-            if not self.inference:
-                raise AttributeError("Inference not available. Forest was initiated with `inference=False`.")
-
-            slices = self.slices_
-            n_jobs, _, _ = _partition_estimators(len(slices), self.n_jobs)
-
-            moment_bags, moment_var_bags = zip(*Parallel(n_jobs=n_jobs, verbose=self.verbose, backend='threading')(
-                delayed(self.predict_moment_and_var)(X, parameter, slice=sl, parallel=False) for sl in slices))
-
-            moment = np.mean(moment_bags, axis=0)
-
-            trans_moment_bags = np.moveaxis(moment_bags, 0, -1)
-            sq_between = np.einsum('tij,tjk->tik', trans_moment_bags,
-                                   np.transpose(trans_moment_bags, (0, 2, 1))) / len(slices)
-            moment_sq = np.einsum('tij,tjk->tik',
-                                  moment.reshape(moment.shape + (1,)),
-                                  moment.reshape(moment.shape[:-1] + (1, moment.shape[-1])))
-            var_between = sq_between - moment_sq
-            pred_cov = np.einsum('ijk,ikm->ijm', invjac,
-                                 np.einsum('ijk,ikm->ijm', var_between, np.transpose(invjac, (0, 2, 1))))
-
-            if project:
-                pred_var = np.einsum('ijk,ikm->ijm', projector.reshape((-1, 1, projector.shape[1])),
-                                     np.einsum('ijk,ikm->ijm', pred_cov,
-                                               projector.reshape((-1, projector.shape[1], 1))))[:, 0, 0]
-            else:
-                pred_var = np.diagonal(pred_cov, axis1=1, axis2=2)
-
-            #####################
-            # Variance correction
-            #####################
-            # Subtract the average within bag variance. This ends up being equal to the
-            # overall (E_{all trees}[moment^2] - E_bags[ E[mean_bag_moment]^2 ]) / sizeof(bag).
-            # The negative part is just sq_between.
-            var_total = np.mean(moment_var_bags, axis=0)
-            correction = (var_total - sq_between) / (len(slices[0]) - 1)
-            pred_cov_correction = np.einsum('ijk,ikm->ijm', invjac,
-                                            np.einsum('ijk,ikm->ijm', correction, np.transpose(invjac, (0, 2, 1))))
-            if project:
-                pred_var_correction = np.einsum('ijk,ikm->ijm', projector.reshape((-1, 1, projector.shape[1])),
-                                                np.einsum('ijk,ikm->ijm', pred_cov_correction,
-                                                          projector.reshape((-1, projector.shape[1], 1))))[:, 0, 0]
-            else:
-                pred_var_correction = np.diagonal(pred_cov_correction, axis1=1, axis2=2)
-            # Objective bayes debiasing for the diagonals where we know a-prior they are positive
-            # The off diagonals we have no objective prior, so no correction is applied.
-            naive_estimate = pred_var - pred_var_correction
-            se = np.maximum(pred_var, pred_var_correction) * np.sqrt(2.0 / len(slices))
-            zstat = naive_estimate / np.clip(se, 1e-10, np.inf)
-            numerator = np.exp(- (zstat**2) / 2) / np.sqrt(2.0 * np.pi)
-            denominator = 0.5 * erfc(-zstat / np.sqrt(2.0))
-            pred_var_corrected = naive_estimate + se * numerator / denominator
-
-            # Finally correcting the pred_cov or pred_var
-            if project:
-                pred_var = pred_var_corrected
-            else:
-                pred_cov = pred_cov - pred_cov_correction
-                for t in range(self.n_outputs_):
-                    pred_cov[:, t, t] = pred_var_corrected[:, t]
-
-        if project:
-            if point:
-                pred = np.sum(parameter * projector, axis=1)
-                if var:
-                    return pred, pred_var
-                else:
-                    return pred
-            else:
-                return pred_var
-        else:
-            n_outputs = self.n_outputs_ if full else self.n_relevant_outputs_
-            if point and var:
-                return (parameter[:, :n_outputs],
-                        pred_cov[:, :n_outputs, :n_outputs],)
-            elif point:
-                return parameter[:, :n_outputs]
-            else:
-                return pred_cov[:, :n_outputs, :n_outputs]
-
-    def predict_full(self, X, interval=False, alpha=0.05):
-        """ Return the fitted local parameters for each x in X, i.e. theta(x).
-
-        Parameters
-        ----------
-        X : array-like of shape (n_samples, n_features)
-            The input samples. Internally, it will be converted to
-            ``dtype=np.float64``.
-        interval : bool, default=False
-            Whether to return a confidence interval too
-        alpha : float in (0, 1), default=0.05
-            The confidence level of the confidence interval. Returns a symmetric (alpha/2, 1-alpha/2)
-            confidence interval.
-
-        Returns
-        -------
-        theta(x) : array-like of shape (n_samples, n_outputs)
-            The estimated relevant parameters for each row x of X
-        lb(x), ub(x) : array-like of shape (n_samples, n_outputs)
-            The lower and upper end of the confidence interval for each parameter. Return value is omitted if
-            `interval=False`.
-        """
-        if interval:
-            point, pred_var = self._predict_point_and_var(X, full=True, point=True, var=True)
-            lb, ub = np.zeros(point.shape), np.zeros(point.shape)
-            for t in range(self.n_outputs_):
-                lb[:, t] = scipy.stats.norm.ppf(alpha / 2, loc=point[:, t], scale=np.sqrt(pred_var[:, t, t]))
-                ub[:, t] = scipy.stats.norm.ppf(1 - alpha / 2, loc=point[:, t], scale=np.sqrt(pred_var[:, t, t]))
-            return point, lb, ub
-        return self._predict_point_and_var(X, full=True, point=True, var=False)
-
-    def predict(self, X, interval=False, alpha=0.05):
-        """ Return the prefix of relevant fitted local parameters for each x in X,
-        i.e. theta(x)[1..n_relevant_outputs].
-
-        Parameters
-        ----------
-        X : array-like of shape (n_samples, n_features)
-            The input samples. Internally, it will be converted to
-            ``dtype=np.float64``.
-        interval : bool, default=False
-            Whether to return a confidence interval too
-        alpha : float in (0, 1), default=0.05
-            The confidence level of the confidence interval. Returns a symmetric (alpha/2, 1-alpha/2)
-            confidence interval.
-
-        Returns
-        -------
-        theta(X)[1, .., n_relevant_outputs] : array-like of shape (n_samples, n_relevant_outputs)
-            The estimated relevant parameters for each row of X
-        lb(x), ub(x) : array-like of shape (n_samples, n_relevant_outputs)
-            The lower and upper end of the confidence interval for each parameter. Return value is omitted if
-            `interval=False`.
-        """
-        if interval:
-            y_hat, lb, ub = self.predict_full(X, interval=interval, alpha=alpha)
-            if self.n_relevant_outputs_ == self.n_outputs_:
-                return y_hat, lb, ub
-            return (y_hat[:, :self.n_relevant_outputs_],
-                    lb[:, :self.n_relevant_outputs_], ub[:, :self.n_relevant_outputs_])
-        else:
-            y_hat = self.predict_full(X, interval=False)
-            if self.n_relevant_outputs_ == self.n_outputs_:
-                return y_hat
-            return y_hat[:, :self.n_relevant_outputs_]
-
-    def predict_interval(self, X, alpha=0.05):
-        """ Return the confidence interval for the relevant fitted local parameters for each x in X,
-        i.e. theta(x)[1..n_relevant_outputs].
-
-        Parameters
-        ----------
-        X : array-like of shape (n_samples, n_features)
-            The input samples. Internally, it will be converted to
-            ``dtype=np.float64``.
-        alpha : float in (0, 1), default=0.05
-            The confidence level of the confidence interval. Returns a symmetric (alpha/2, 1-alpha/2)
-            confidence interval.
-
-        Returns
-        -------
-        lb(x), ub(x) : array-like of shape (n_samples, n_relevant_outputs)
-            The lower and upper end of the confidence interval for each parameter. Return value is omitted if
-            `interval=False`.
-        """
-        _, lb, ub = self.predict(X, interval=True, alpha=alpha)
-        return lb, ub
-
-    def predict_and_var(self, X):
-        """ Return the prefix of relevant fitted local parameters for each x in X,
-        i.e. theta(x)[1..n_relevant_outputs] and their covariance matrix.
-
-        Parameters
-        ----------
-        X : array-like of shape (n_samples, n_features)
-            The input samples. Internally, it will be converted to
-            ``dtype=np.float64``.
-
-        Returns
-        -------
-        theta(x)[1, .., n_relevant_outputs] : array-like of shape (n_samples, n_relevant_outputs)
-            The estimated relevant parameters for each row of X
-        var(theta(x)) : array-like of shape (n_samples, n_relevant_outputs, n_relevant_outputs)
-            The covariance of theta(x)[1, .., n_relevant_outputs]
-        """
-        return self._predict_point_and_var(X, full=False, point=True, var=True)
-
-    def predict_var(self, X):
-        """ Return the covariance matrix of the prefix of relevant fitted local parameters
-        for each x in X.
-
-        Parameters
-        ----------
-        X : array-like of shape (n_samples, n_features)
-            The input samples. Internally, it will be converted to
-            ``dtype=np.float64``.
-
-        Returns
-        -------
-        var(theta(x)) : array-like of shape (n_samples, n_relevant_outputs, n_relevant_outputs)
-            The covariance of theta(x)[1, .., n_relevant_outputs]
-        """
-        return self._predict_point_and_var(X, full=False, point=False, var=True)
-
-    def prediction_stderr(self, X):
-        """ Return the standard deviation of each coordinate of the prefix of relevant fitted local parameters
-        for each x in X.
-
-        Parameters
-        ----------
-        X : array-like of shape (n_samples, n_features)
-            The input samples. Internally, it will be converted to
-            ``dtype=np.float64``.
-
-        Returns
-        -------
-        std(theta(x)) : array-like of shape (n_samples, n_relevant_outputs)
-            The standard deviation of each theta(x)[i] for i in {1, .., n_relevant_outputs}
-        """
-        return np.sqrt(np.diagonal(self.predict_var(X), axis1=1, axis2=2))
-
-    def _check_projector(self, X, projector):
-        """ validate the projector parameter
-        """
-        X, projector = check_X_y(X, projector, multi_output=True, y_numeric=True)
-        if projector.ndim == 1:
-            projector = projector.reshape((-1, 1))
-        if self.n_outputs_ > self.n_relevant_outputs_:
-            projector = np.hstack([projector,
-                                   np.zeros((projector.shape[0], self.n_outputs_ - self.n_relevant_outputs_))])
-        return X, projector
-
-    def predict_projection_and_var(self, X, projector):
-        """ Return the inner product of the prefix of relevant fitted local parameters for each x in X,
-        i.e. theta(x)[1..n_relevant_outputs], with a projector vector projector(x), i.e.::
-
-            mu(x) := <theta(x)[1..n_relevant_outputs], projector(x)>
-
-        as well as the variance of mu(x).
-
-        Parameters
-        ----------
-        X : array-like of shape (n_samples, n_features)
-            The input samples. Internally, it will be converted to
-            ``dtype=np.float64``.
-        projector : array-like of shape (n_samples, n_relevant_outputs)
-            The projector vector for each sample x in X
-
-        Returns
-        -------
-        mu(x) : array-like of shape (n_samples, 1)
-            The estimated inner product of the relevant parameters with the projector for each row x of X
-        var(mu(x)) : array-like of shape (n_samples, 1)
-            The variance of the estimated inner product
-        """
-        X, projector = self._check_projector(X, projector)
-        return self._predict_point_and_var(X, full=False, point=True, var=True,
-                                           project=True, projector=projector)
-
-    def predict_projection(self, X, projector):
-        """ Return the inner product of the prefix of relevant fitted local parameters for each x in X,
-        i.e. theta(x)[1..n_relevant_outputs], with a projector vector projector(x), i.e.::
-
-            mu(x) := <theta(x)[1..n_relevant_outputs], projector(x)>
-
-        Parameters
-        ----------
-        X : array-like of shape (n_samples, n_features)
-            The input samples. Internally, it will be converted to
-            ``dtype=np.float64``.
-        projector : array-like of shape (n_samples, n_relevant_outputs)
-            The projector vector for each sample x in X
-
-        Returns
-        -------
-        mu(x) : array-like of shape (n_samples, 1)
-            The estimated inner product of the relevant parameters with the projector for each row x of X
-        """
-        X, projector = self._check_projector(X, projector)
-        return self._predict_point_and_var(X, full=False, point=True, var=False,
-                                           project=True, projector=projector)
-
-    def predict_projection_var(self, X, projector):
-        """ Return the variance of the inner product of the prefix of relevant fitted local parameters
-        for each x in X, i.e. theta(x)[1..n_relevant_outputs], with a projector vector projector(x), i.e.::
-
-            Var(mu(x)) for mu(x) := <theta(x)[1..n_relevant_outputs], projector(x)>
-
-        Parameters
-        ----------
-        X : array-like of shape (n_samples, n_features)
-            The input samples. Internally, it will be converted to
-            ``dtype=np.float64``.
-        projector : array-like of shape (n_samples, n_relevant_outputs)
-            The projector vector for each sample x in X
-
-        Returns
-        -------
-        var(mu(x)) : array-like of shape (n_samples, 1)
-            The variance of the estimated inner product
-        """
-        X, projector = self._check_projector(X, projector)
-        return self._predict_point_and_var(X, full=False, point=False, var=True,
-                                           project=True, projector=projector)
-
-    def oob_predict(self, Xtrain):
-        """ Returns the relevant output predictions for each of the training data points, when
-        only trees where that data point was not used are incorporated. This method is not
-        available is the estimator was trained with `warm_start=True`.
-
-        Parameters
-        ----------
-        Xtrain : (n_training_samples, n_features) matrix
-            Must be the same exact X matrix that was passed to the forest at fit time.
-
-        Returns
-        -------
-        oob_preds : (n_training_samples, n_relevant_outputs) matrix
-            The out-of-bag predictions of the relevant output parameters for each of the training points
-        """
-
-        if self.warm_start_:
-            raise AttributeError("`oob_predict` is not available when "
-                                 "the estimator was fitted with `warm_start=True`")
-
-        # avoid storing the output of every estimator by summing them here
-        alpha_hat = np.zeros((Xtrain.shape[0], self.n_outputs_), dtype=np.float64)
-        jac_hat = np.zeros((Xtrain.shape[0], self.n_outputs_**2), dtype=np.float64)
-        counts = np.zeros((Xtrain.shape[0],), dtype=np.intp)
-        subsample_inds = self.get_subsample_inds()
-
-        # Parallel loop
-        lock = threading.Lock()
-        Parallel(n_jobs=self.n_jobs, verbose=self.verbose, backend='threading', require="sharedmem")(
-            delayed(_accumulate_oob_preds)(tree, Xtrain, sinds, alpha_hat, jac_hat, counts, lock)
-            for tree, sinds in zip(self.estimators_, subsample_inds))
-
-        pos_count = (counts > 0)
-        alpha_hat[pos_count] /= counts[pos_count].reshape((-1, 1))
-        jac_hat[pos_count] /= counts[pos_count].reshape((-1, 1))
-
-        invjac = np.linalg.pinv(jac_hat.reshape((-1, self.n_outputs_, self.n_outputs_)))
-        oob_preds = np.einsum('ijk,ik->ij', invjac, alpha_hat)[:, :self.n_relevant_outputs_]
-        oob_preds[~pos_count] = np.nan
-        return oob_preds
+# Copyright (c) Microsoft Corporation. All rights reserved.
+# Licensed under the MIT License.
+#
+# This code contains snippets of code from
+# https://github.com/scikit-learn/scikit-learn/blob/master/sklearn/ensemble/_forest.py
+# published under the following license and copyright:
+# BSD 3-Clause License
+#
+# Copyright (c) 2007-2020 The scikit-learn developers.
+# All rights reserved.
+
+import numbers
+from warnings import catch_warnings, simplefilter, warn
+from abc import ABCMeta, abstractmethod
+import numpy as np
+import threading
+from .._ensemble import (BaseEnsemble, _partition_estimators, _get_n_samples_subsample,
+                         _accumulate_prediction, _accumulate_prediction_var, _accumulate_prediction_and_var,
+                         _accumulate_oob_preds)
+from ..utilities import check_inputs, cross_product
+from ..tree._tree import DTYPE, DOUBLE
+from ._base_grftree import GRFTree
+from joblib import Parallel, delayed
+from scipy.sparse import hstack as sparse_hstack
+from sklearn.utils import check_random_state, compute_sample_weight
+from sklearn.utils.validation import _check_sample_weight, check_is_fitted
+from sklearn.utils import check_X_y
+import scipy.stats
+from scipy.special import erfc
+
+__all__ = ["BaseGRF"]
+
+MAX_INT = np.iinfo(np.int32).max
+
+# =============================================================================
+# Base Generalized Random Forest
+# =============================================================================
+
+
+class BaseGRF(BaseEnsemble, metaclass=ABCMeta):
+    """
+    Base class for Genearlized Random Forests for solving linear moment equations of
+    the form::
+
+        E[J * theta(x) - A | X = x] = 0
+
+    where J is an (d, d) random matrix, A is an (d, 1) random vector and theta(x)
+    is a local parameter to be estimated, which might contain both relevant and
+    nuisance parameters.
+
+    Warning: This class should not be used directly. Use derived classes
+    instead.
+    """
+
+    def __init__(self,
+                 n_estimators=100, *,
+                 criterion="mse",
+                 max_depth=None,
+                 min_samples_split=10,
+                 min_samples_leaf=5,
+                 min_weight_fraction_leaf=0.,
+                 min_var_fraction_leaf=None,
+                 min_var_leaf_on_val=False,
+                 max_features="auto",
+                 min_impurity_decrease=0.,
+                 max_samples=.45,
+                 min_balancedness_tol=.45,
+                 honest=True,
+                 inference=True,
+                 fit_intercept=True,
+                 subforest_size=4,
+                 n_jobs=-1,
+                 random_state=None,
+                 verbose=0,
+                 warm_start=False):
+        super().__init__(
+            base_estimator=GRFTree(),
+            n_estimators=n_estimators,
+            estimator_params=("criterion", "max_depth", "min_samples_split",
+                              "min_samples_leaf", "min_weight_fraction_leaf",
+                              "min_var_leaf", "min_var_leaf_on_val",
+                              "max_features", "min_impurity_decrease", "honest",
+                              "min_balancedness_tol",
+                              "random_state"))
+
+        self.criterion = criterion
+        self.max_depth = max_depth
+        self.min_samples_split = min_samples_split
+        self.min_samples_leaf = min_samples_leaf
+        self.min_weight_fraction_leaf = min_weight_fraction_leaf
+        self.min_var_fraction_leaf = min_var_fraction_leaf
+        self.min_var_leaf_on_val = min_var_leaf_on_val
+        self.max_features = max_features
+        self.min_impurity_decrease = min_impurity_decrease
+        self.min_balancedness_tol = min_balancedness_tol
+        self.honest = honest
+        self.inference = inference
+        self.fit_intercept = fit_intercept
+        self.subforest_size = subforest_size
+        self.n_jobs = n_jobs
+        self.random_state = random_state
+        self.verbose = verbose
+        self.warm_start = warm_start
+        self.max_samples = max_samples
+
+    def _get_alpha_and_pointJ(self, X, T, y, **kwargs):
+        """ This function must be implemented by child class and given input variables
+        X, T, y and any auxiliary variables passed as keyword only, should be calculating
+        the point-wise random vector A and the point-wise jacobian random variable J of
+        the linear moment equation for every sample in the input samples.
+
+        Returns
+        -------
+        A : array of shape (n_samples, n_outputs)
+            The A part of the moment equation for each sample
+        J : array of shape (n_samples, n_outputs * n_outputs)
+            The J matrix part of the moment equation, flattened in Fortran-contiguous format.
+        """
+        pass
+
+    def _get_n_outputs_decomposition(self, X, T, y, **kwargs):
+        """ This function must be implemented by child class and given input variables
+        X, T, y and any auxiliary variables passed as keyword only, should return a tuple
+        (n_outputs, n_relevant_outputs), which determines how many parameters is the moment
+        estimating and what prefix of these parameters are the relevant ones that we care about.
+
+        Returns
+        -------
+        n_outputs : int
+            The number of parameters we are estimating
+        n_relevant_outputs : int
+            The length of the prefix of parameters that we care about (remainder are nuisance)
+        """
+        pass
+
+    def apply(self, X):
+        """
+        Apply trees in the forest to X, return leaf indices.
+
+        Parameters
+        ----------
+        X : array-like of shape (n_samples, n_features)
+            The input samples. Internally, it will be converted to
+            ``dtype=np.float64``.
+
+        Returns
+        -------
+        X_leaves : ndarray of shape (n_samples, n_estimators)
+            For each datapoint x in X and for each tree in the forest,
+            return the index of the leaf x ends up in.
+        """
+        X = self._validate_X_predict(X)
+        results = Parallel(n_jobs=self.n_jobs, verbose=self.verbose, backend="threading")(
+            delayed(tree.apply)(X, check_input=False)
+            for tree in self.estimators_)
+
+        return np.array(results).T
+
+    def decision_path(self, X):
+        """
+        Return the decision path in the forest.
+
+        Parameters
+        ----------
+        X : array-like of shape (n_samples, n_features)
+            The input samples. Internally, it will be converted to
+            ``dtype=np.float64``.
+
+        Returns
+        -------
+        indicator : sparse matrix of shape (n_samples, n_nodes)
+            Return a node indicator matrix where non zero elements indicates
+            that the samples goes through the nodes. The matrix is of CSR
+            format.
+        n_nodes_ptr : ndarray of shape (n_estimators + 1,)
+            The columns from indicator[n_nodes_ptr[i]:n_nodes_ptr[i+1]]
+            gives the indicator value for the i-th estimator.
+        """
+        X = self._validate_X_predict(X)
+        indicators = Parallel(n_jobs=self.n_jobs, verbose=self.verbose, backend='threading')(
+            delayed(tree.decision_path)(X, check_input=False)
+            for tree in self.estimators_)
+
+        n_nodes = [0]
+        n_nodes.extend([i.shape[1] for i in indicators])
+        n_nodes_ptr = np.array(n_nodes).cumsum()
+
+        return sparse_hstack(indicators).tocsr(), n_nodes_ptr
+
+    def fit(self, X, T, y, *, sample_weight=None, sample_var=None, **kwargs):
+        """
+        Build a forest of trees from the training set (X, T, y) and any other auxiliary variables.
+
+        Parameters
+        ----------
+        X : array-like of shape (n_samples, n_features)
+            The training input samples. Internally, its dtype will be converted
+            to ``dtype=np.float64``.
+        T : array-like of shape (n_samples, n_treatments)
+            The treatment vector for each sample
+        y : array-like of shape (n_samples,) or (n_samples, n_outcomes)
+            The outcome values for each sample.
+        sample_weight : array-like of shape (n_samples,), default=None
+            Sample weights. If None, then samples are equally weighted. Splits
+            that would create child nodes with net zero or negative weight are
+            ignored while searching for a split in each node.
+        sample_var : array-like of shape (n_samples,), default=None
+            Currently ignored and raises a warning. Added for API consistency and for raising relevant errors.
+        **kwargs : dictionary of array-like items of shape (n_samples, d_var)
+            Auxiliary random variables that go into the moment function (e.g. instrument, censoring etc)
+            Any of these variables will be passed on as is to the `get_pointJ` and
+            `get_alpha` method of the children classes.
+
+        Returns
+        -------
+        self : object
+        """
+
+        if sample_var is not None:
+            warn("`sample_var` is currently being ingored by the estimator. All samples are "
+                 "considered to have equal variance of y.")
+
+        y, T, X, _ = check_inputs(y, T, X, W=None, multi_output_T=True, multi_output_Y=True)
+
+        if sample_weight is not None:
+            sample_weight = _check_sample_weight(sample_weight, X, DOUBLE)
+
+        # Remap output
+        n_samples, self.n_features_ = X.shape
+
+        y = np.atleast_1d(y)
+        if y.ndim == 1:
+            # reshape is necessary to preserve the data contiguity against vs
+            # [:, np.newaxis] that does not.
+            y = np.reshape(y, (-1, 1))
+
+        self.n_y_ = y.shape[1]
+
+        T = np.atleast_1d(T)
+        if T.ndim == 1:
+            # reshape is necessary to preserve the data contiguity against vs
+            # [:, np.newaxis] that does not.
+            T = np.reshape(T, (-1, 1))
+
+        alpha, pointJ = self._get_alpha_and_pointJ(X, T, y, **kwargs)
+        self.n_outputs_, self.n_relevant_outputs_ = self._get_n_outputs_decomposition(X, T, y, **kwargs)
+        yaug = np.hstack([y, alpha, pointJ])
+
+        if getattr(yaug, "dtype", None) != DOUBLE or not yaug.flags.contiguous:
+            yaug = np.ascontiguousarray(yaug, dtype=DOUBLE)
+
+        if getattr(X, "dtype", None) != DTYPE:
+            X = X.astype(DTYPE)
+
+        # Get subsample sample size
+        n_samples_subsample = _get_n_samples_subsample(
+            n_samples=n_samples,
+            max_samples=self.max_samples
+        )
+
+        # Converting `min_var_fraction_leaf` to an absolute `min_var_leaf` that the GRFTree can handle
+        if self.min_var_fraction_leaf is None:
+            self.min_var_leaf = None
+        elif (not isinstance(self.min_var_fraction_leaf, numbers.Real)) or (not (0 < self.min_var_fraction_leaf <= 1)):
+            msg = "`min_var_fraction_leaf` must be in range (0, 1) but got value {}"
+            raise ValueError(msg.format(self.min_var_fraction_leaf))
+        else:
+            # We calculate the min eigenvalue proxy that each criterion is considering
+            # on the overall mean jacobian, to determine the absolute level of `min_var_leaf`
+            jac = np.mean(pointJ, axis=0).reshape((self.n_outputs_, self.n_outputs_))
+            min_var = np.min(np.abs(np.diag(jac)))
+            if self.criterion == 'mse':
+                for i in range(self.n_outputs_):
+                    for j in range(self.n_outputs_):
+                        if j != i:
+                            det = np.sqrt(np.abs(jac[i, i] * jac[j, j] - jac[i, j] * jac[j, i]))
+                            if det < min_var:
+                                min_var = det
+            self.min_var_leaf = min_var * self.min_var_fraction_leaf
+
+        # Check parameters
+        self._validate_estimator()
+
+        random_state = check_random_state(self.random_state)
+        # We re-initialize the subsample_random_seed_ only if we are not in warm_start mode or
+        # if this is the first `fit` call of the warm start mode.
+        if (not self.warm_start) or (not hasattr(self, 'subsample_random_seed_')):
+            self.subsample_random_seed_ = random_state.randint(MAX_INT)
+        else:
+            random_state.randint(MAX_INT)  # just advance random_state
+        subsample_random_state = check_random_state(self.subsample_random_seed_)
+
+        if (self.warm_start and hasattr(self, 'inference_') and (self.inference != self.inference_)):
+            raise ValueError("Parameter inference cannot be altered in between `fit` "
+                             "calls when `warm_start=True`.")
+        self.inference_ = self.inference
+        self.warm_start_ = self.warm_start
+
+        if not self.warm_start or not hasattr(self, "estimators_"):
+            # Free allocated memory, if any
+            self.estimators_ = []
+            self.slices_ = []
+            # the below are needed to replicate randomness of subsampling when warm_start=True
+            self.slices_n_samples_ = []
+            self.slices_n_samples_subsample_ = []
+            self.n_samples_ = []
+            self.n_samples_subsample_ = []
+
+        n_more_estimators = self.n_estimators - len(self.estimators_)
+
+        if n_more_estimators < 0:
+            raise ValueError('n_estimators=%d must be larger or equal to '
+                             'len(estimators_)=%d when warm_start==True'
+                             % (self.n_estimators, len(self.estimators_)))
+
+        elif n_more_estimators == 0:
+            warn("Warm-start fitting without increasing n_estimators does not "
+                 "fit new trees.")
+        else:
+            if self.inference:
+                if not isinstance(self.subforest_size, numbers.Integral):
+                    raise ValueError("Parameter `subforest_size` must be "
+                                     "an integer but got value {}.".format(self.subforest_size))
+                if self.subforest_size < 2:
+                    raise ValueError("Parameter `subforest_size` must be at least 2 if `inference=True`, "
+                                     "but got value {}".format(self.subforest_size))
+                if not (n_more_estimators % self.subforest_size == 0):
+                    raise ValueError("The number of estimators to be constructed must be divisible "
+                                     "the `subforest_size` parameter. Asked to build `n_estimators={}` "
+                                     "with `subforest_size={}`.".format(n_more_estimators, self.subforest_size))
+                if n_samples_subsample > n_samples // 2:
+                    if isinstance(self.max_samples, numbers.Integral):
+                        raise ValueError("Parameter `max_samples` must be in [1, n_samples // 2], "
+                                         "if `inference=True`. "
+                                         "Got values n_samples={}, max_samples={}".format(n_samples, self.max_samples))
+                    else:
+                        raise ValueError("Parameter `max_samples` must be in (0, .5], if `inference=True`. "
+                                         "Got value {}".format(self.max_samples))
+
+            if self.warm_start and len(self.estimators_) > 0:
+                # We draw from the random state to get the random state we
+                # would have got if we hadn't used a warm_start.
+                random_state.randint(MAX_INT, size=len(self.estimators_))
+
+            trees = [self._make_estimator(append=False,
+                                          random_state=random_state).init()
+                     for i in range(n_more_estimators)]
+
+            if self.inference:
+                if self.warm_start:
+                    # Advancing subsample_random_state. Assumes each prior fit call has the same number of
+                    # samples at fit time. If not then this would not exactly replicate a single batch execution,
+                    # but would still advance randomness enough so that tree subsamples will be different.
+                    for sl, n_, ns_ in zip(self.slices_, self.slices_n_samples_, self.slices_n_samples_subsample_):
+                        subsample_random_state.choice(n_, n_ // 2, replace=False)
+                        for _ in range(len(sl)):
+                            subsample_random_state.choice(n_ // 2, ns_, replace=False)
+
+                # Generating indices a priori before parallelism ended up being orders of magnitude
+                # faster than how sklearn does it. The reason is that random samplers do not release the
+                # gil it seems.
+                n_groups = n_more_estimators // self.subforest_size
+                new_slices = np.array_split(np.arange(len(self.estimators_),
+                                                      len(self.estimators_) + n_more_estimators),
+                                            n_groups)
+                s_inds = []
+                for sl in new_slices:
+                    half_sample_inds = subsample_random_state.choice(n_samples, n_samples // 2, replace=False)
+                    s_inds.extend([half_sample_inds[subsample_random_state.choice(n_samples // 2,
+                                                                                  n_samples_subsample,
+                                                                                  replace=False)]
+                                   for _ in range(len(sl))])
+            else:
+                if self.warm_start:
+                    # Advancing subsample_random_state. Assumes each prior fit call has the same number of
+                    # samples at fit time. If not then this would not exactly replicate a single batch execution,
+                    # but would still advance randomness enough so that tree subsamples will be different.
+                    for _, n_, ns_ in range(len(self.estimators_), self.n_samples_, self.n_samples_subsample_):
+                        subsample_random_state.choice(n_, ns_, replace=False)
+                new_slices = []
+                s_inds = [subsample_random_state.choice(n_samples, n_samples_subsample, replace=False)
+                          for _ in range(n_more_estimators)]
+
+            # Parallel loop: we prefer the threading backend as the Cython code
+            # for fitting the trees is internally releasing the Python GIL
+            # making threading more efficient than multiprocessing in
+            # that case. However, for joblib 0.12+ we respect any
+            # parallel_backend contexts set at a higher level,
+            # since correctness does not rely on using threads.
+            trees = Parallel(n_jobs=self.n_jobs, verbose=self.verbose, backend='threading')(
+                delayed(t.fit)(X[s], yaug[s], self.n_y_, self.n_outputs_, self.n_relevant_outputs_,
+                               sample_weight=sample_weight[s] if sample_weight is not None else None,
+                               check_input=False)
+                for t, s in zip(trees, s_inds))
+
+            # Collect newly grown trees
+            self.estimators_.extend(trees)
+            self.n_samples_.extend([n_samples] * len(trees))
+            self.n_samples_subsample_.extend([n_samples_subsample] * len(trees))
+            self.slices_.extend(list(new_slices))
+            self.slices_n_samples_.extend([n_samples] * len(new_slices))
+            self.slices_n_samples_subsample_.extend([n_samples_subsample] * len(new_slices))
+
+        return self
+
+    def get_subsample_inds(self,):
+        """ Re-generate the example same sample indices as those at fit time using same pseudo-randomness.
+        """
+        check_is_fitted(self)
+        subsample_random_state = check_random_state(self.subsample_random_seed_)
+        if self.inference_:
+            s_inds = []
+            for sl, n_, ns_ in zip(self.slices_, self.slices_n_samples_, self.slices_n_samples_subsample_):
+                half_sample_inds = subsample_random_state.choice(n_, n_ // 2, replace=False)
+                s_inds.extend([half_sample_inds[subsample_random_state.choice(n_ // 2, ns_, replace=False)]
+                               for _ in range(len(sl))])
+            return s_inds
+        else:
+            return [subsample_random_state.choice(n_, ns_, replace=False)
+                    for n_, ns_ in zip(self.n_samples_, self.n_samples_subsample_)]
+
+    def feature_importances(self, max_depth=4, depth_decay_exponent=2.0):
+        """
+        The feature importances based on the amount of parameter heterogeneity they create.
+        The higher, the more important the feature.
+        The importance of a feature is computed as the (normalized) total heterogeneity that the feature
+        creates. For each tree and for each split that the feature was chosen adds::
+
+            parent_weight * (left_weight * right_weight)
+                * mean((value_left[k] - value_right[k])**2) / parent_weight**2
+
+        to the importance of the feature. Each such quantity is also weighted by the depth of the split.
+        These importances are normalized at the tree level and then averaged across trees.
+
+        Parameters
+        ----------
+        max_depth : int, default=4
+            Splits of depth larger than `max_depth` are not used in this calculation
+        depth_decay_exponent: double, default=2.0
+            The contribution of each split to the total score is re-weighted by 1 / (1 + `depth`)**2.0.
+        Returns
+        -------
+        feature_importances_ : ndarray of shape (n_features,)
+            Normalized total parameter heterogeneity inducing importance of each feature
+        """
+        check_is_fitted(self)
+
+        all_importances = Parallel(n_jobs=self.n_jobs, backend='threading')(
+            delayed(tree.feature_importances)(
+                max_depth=max_depth, depth_decay_exponent=depth_decay_exponent)
+            for tree in self.estimators_ if tree.tree_.node_count > 1)
+
+        if not all_importances:
+            return np.zeros(self.n_features_, dtype=np.float64)
+
+        all_importances = np.mean(all_importances,
+                                  axis=0, dtype=np.float64)
+        return all_importances / np.sum(all_importances)
+
+    @property
+    def feature_importances_(self):
+        return self.feature_importances()
+
+    def _validate_X_predict(self, X):
+        """
+        Validate X whenever one tries to predict, apply, and other predict methods."""
+        check_is_fitted(self)
+
+        return self.estimators_[0]._validate_X_predict(X, check_input=True)
+
+    def predict_tree_average_full(self, X):
+        """ Return the fitted local parameters for each X, i.e. theta(X). This
+        method simply returns the average of the parameters estimated by each tree. `predict_full`
+        should be preferred over `pred_tree_average_full`, as it performs a more stable averaging across
+        trees.
+
+        Parameters
+        ----------
+        X : array-like of shape (n_samples, n_features)
+            The input samples. Internally, it will be converted to
+            ``dtype=np.float64``.
+
+        Returns
+        -------
+        theta(X) : array-like of shape (n_samples, n_outputs)
+            The estimated relevant parameters for each row of X
+        """
+
+        check_is_fitted(self)
+        # Check data
+        X = self._validate_X_predict(X)
+
+        # Assign chunk of trees to jobs
+        n_jobs, _, _ = _partition_estimators(self.n_estimators, self.n_jobs)
+
+        # avoid storing the output of every estimator by summing them here
+        y_hat = np.zeros((X.shape[0], self.n_outputs_), dtype=np.float64)
+
+        # Parallel loop
+        lock = threading.Lock()
+        Parallel(n_jobs=n_jobs, verbose=self.verbose, backend='threading', require="sharedmem")(
+            delayed(_accumulate_prediction)(e.predict_full, X, [y_hat], lock)
+            for e in self.estimators_)
+
+        y_hat /= len(self.estimators_)
+
+        return y_hat
+
+    def predict_tree_average(self, X):
+        """ Return the prefix of relevant fitted local parameters for each X, i.e. theta(X)[1..n_relevant_outputs].
+        This method simply returns the average of the parameters estimated by each tree. `predict`
+        should be preferred over `pred_tree_average`, as it performs a more stable averaging across
+        trees.
+
+        Parameters
+        ----------
+        X : array-like of shape (n_samples, n_features)
+            The input samples. Internally, it will be converted to
+            ``dtype=np.float64``.
+
+        Returns
+        -------
+        theta(X)[1, .., n_relevant_outputs] : array-like of shape (n_samples, n_relevant_outputs)
+            The estimated relevant parameters for each row of X
+        """
+        y_hat = self.predict_tree_average_full(X)
+        if self.n_relevant_outputs_ == self.n_outputs_:
+            return y_hat
+        return y_hat[:, :self.n_relevant_outputs_]
+
+    def predict_moment_and_var(self, X, parameter, slice=None, parallel=True):
+        """ Return the value of the conditional expected moment vector at each sample and
+        for the given parameter estimate for each sample::
+
+            M(x; theta(x)) := E[J | X=x] theta(x) - E[A | X=x]
+
+        where conditional expectations are estimated based on the forest weights, i.e.::
+
+            M_tree(x; theta(x)) := (1/ |leaf(x)|) sum_{val sample i in leaf(x)} w[i] (J[i] theta(x) - A[i])
+            M(x; theta(x) = (1/n_trees) sum_{trees} M_tree(x; theta(x))
+
+        where w[i] is the sample weight (1.0 if sample_weight is None), as well as the variance of the local
+        moment vector across trees::
+
+            Var(M_tree(x; theta(x))) = (1/n_trees) sum_{trees} M_tree(x; theta(x)) @ M_tree(x; theta(x)).T
+
+        Parameters
+        ----------
+        X : array-like of shape (n_samples, n_features)
+            The input samples. Internally, it will be converted to
+            ``dtype=np.float64``.
+        parameter : array-like of shape (n_samples, n_outputs)
+            An estimate of the parameter theta(x) for each sample x in X
+        slice : list of int or None, default=None
+            If not None, then only the trees with index in slice, will be used to calculate the mean
+            and the variance.
+        parallel : bool , default=True
+            Whether the averaging should happen using parallelism or not. Parallelism adds some overhead
+            but makes it faster with many trees.
+
+        Returns
+        -------
+        moment : array-like of shape (n_samples, n_outputs)
+            The estimated conditional moment M(x; theta(x)) for each sample x in X
+        moment_var : array-like of shape (n_samples, n_outputs)
+            The variance of the conditional moment Var(M_tree(x; theta(x))) across trees for each sample x
+        """
+        check_is_fitted(self)
+        # Check data
+        X = self._validate_X_predict(X)
+
+        # Assign chunk of trees to jobs
+        if slice is None:
+            slice = np.arange(len(self.estimators_))
+
+        moment_hat = np.zeros((X.shape[0], self.n_outputs_), dtype=np.float64)
+        moment_var_hat = np.zeros((X.shape[0], self.n_outputs_, self.n_outputs_), dtype=np.float64)
+        lock = threading.Lock()
+        if parallel:
+            n_jobs, _, _ = _partition_estimators(len(slice), self.n_jobs)
+            verbose = self.verbose
+            # Parallel loop
+            Parallel(n_jobs=n_jobs, verbose=verbose, backend='threading', require="sharedmem")(
+                delayed(_accumulate_prediction_and_var)(self.estimators_[t].predict_moment, X,
+                                                        [moment_hat], [moment_var_hat], lock,
+                                                        parameter)
+                for t in slice)
+        else:
+            [_accumulate_prediction_and_var(self.estimators_[t].predict_moment, X,
+                                            [moment_hat], [moment_var_hat], lock,
+                                            parameter)
+             for t in slice]
+
+        moment_hat /= len(slice)
+        moment_var_hat /= len(slice)
+
+        return moment_hat, moment_var_hat
+
+    def predict_alpha_and_jac(self, X, slice=None, parallel=True):
+        """ Return the value of the conditional jacobian E[J | X=x] and the conditional alpha E[A | X=x]
+        using the forest as kernel weights, i.e.::
+
+            alpha(x) = (1/n_trees) sum_{trees} (1/ |leaf(x)|) sum_{val sample i in leaf(x)} w[i] A[i]
+            jac(x) = (1/n_trees) sum_{trees} (1/ |leaf(x)|) sum_{val sample i in leaf(x)} w[i] J[i]
+
+        where w[i] is the sample weight (1.0 if sample_weight is None).
+
+        Parameters
+        ----------
+        X : array-like of shape (n_samples, n_features)
+            The input samples. Internally, it will be converted to
+            ``dtype=np.float64``.
+        slice : list of int or None, default=None
+            If not None, then only the trees with index in slice, will be used to calculate the mean
+            and the variance.
+        parallel : bool , default=True
+            Whether the averaging should happen using parallelism or not. Parallelism adds some overhead
+            but makes it faster with many trees.
+
+        Returns
+        -------
+        alpha : array-like of shape (n_samples, n_outputs)
+            The estimated conditional A, alpha(x) for each sample x in X
+        jac : array-like of shape (n_samples, n_outputs, n_outputs)
+            The estimated conditional J, jac(x) for each sample x in X
+        """
+        check_is_fitted(self)
+        # Check data
+        X = self._validate_X_predict(X)
+
+        # Assign chunk of trees to jobs
+        if slice is None:
+            slice = np.arange(len(self.estimators_))
+        n_jobs = 1
+        verbose = 0
+        if parallel:
+            n_jobs, _, _ = _partition_estimators(len(slice), self.n_jobs)
+            verbose = self.verbose
+
+        alpha_hat = np.zeros((X.shape[0], self.n_outputs_), dtype=np.float64)
+        jac_hat = np.zeros((X.shape[0], self.n_outputs_**2), dtype=np.float64)
+
+        # Parallel loop
+        lock = threading.Lock()
+        Parallel(n_jobs=n_jobs, verbose=verbose, backend='threading', require="sharedmem")(
+            delayed(_accumulate_prediction)(self.estimators_[t].predict_alpha_and_jac, X, [alpha_hat, jac_hat], lock)
+            for t in slice)
+
+        alpha_hat /= len(slice)
+        jac_hat /= len(slice)
+
+        return alpha_hat, jac_hat.reshape((-1, self.n_outputs_, self.n_outputs_))
+
+    def _predict_point_and_var(self, X, full=False, point=True, var=False, project=False, projector=None):
+        """ An internal private method that coordinates all prediction functionality and tries to share
+        as much computation between different predict methods to avoid re-computation and re-spawining of
+        parallel executions.
+
+        Parameters
+        ----------
+        X : array-like of shape (n_samples, n_features)
+            The input samples. Internally, it will be converted to
+            ``dtype=np.float64``.
+        full : bool, default=False
+            Whether to return the full estimated parameter or only the relevant part
+        point : bool, default=True
+            Whether to return the point estimate theta(x)
+        var : bool, default=False
+            Whether to return the co-variance of the point estimate V(theta(x))
+        project : bool, default=False
+            Whether to project the point estimate using an inner product with a projector, and also
+            return the variance of the projection
+        projector : array-like of shape (n_samples, n_outputs)
+            The projection vector for each sample. The point estimate theta(x) for each sample will
+            be projected and return the inner produce <theta(x), projector(x)> for each sample x.
+            Also the variance information will be about the inner product as opposed to the parameter
+            theta(x).
+
+        Returns
+        -------
+        point : array-like of shape (n_samples, x)
+            The point estimate of the parameter theta(x) or its inner product with projector(x) for each
+            sample x in X.
+            If `point=False`, this return value is omitted. If `project=True`, then `x=1`. If `project=False`
+            and `full=True`, then `x=n_outputs`. If `project=False` and `full=False`, then `x=n_relevant_outputs`.
+        var : array-like of shape (n_samples, x, x) or (n_samples, 1)
+            The covariance of the parameter theta(x) or its inner product with projector(x) for each sample x in X.
+            If `var=False`, this return value is omitted. If `project=True`, then return is of shape (n_samples, 1).
+            If `project=False` and `full=True`, then `x=n_outputs`. If `project=False` and `full=False`,
+            then `x=n_relevant_outputs`.
+        """
+
+        alpha, jac = self.predict_alpha_and_jac(X)
+        invjac = np.linalg.pinv(jac)
+        parameter = np.einsum('ijk,ik->ij', invjac, alpha)
+
+        if var:
+            if not self.inference:
+                raise AttributeError("Inference not available. Forest was initiated with `inference=False`.")
+
+            slices = self.slices_
+            n_jobs, _, _ = _partition_estimators(len(slices), self.n_jobs)
+
+            moment_bags, moment_var_bags = zip(*Parallel(n_jobs=n_jobs, verbose=self.verbose, backend='threading')(
+                delayed(self.predict_moment_and_var)(X, parameter, slice=sl, parallel=False) for sl in slices))
+
+            moment = np.mean(moment_bags, axis=0)
+
+            trans_moment_bags = np.moveaxis(moment_bags, 0, -1)
+            sq_between = np.einsum('tij,tjk->tik', trans_moment_bags,
+                                   np.transpose(trans_moment_bags, (0, 2, 1))) / len(slices)
+            moment_sq = np.einsum('tij,tjk->tik',
+                                  moment.reshape(moment.shape + (1,)),
+                                  moment.reshape(moment.shape[:-1] + (1, moment.shape[-1])))
+            var_between = sq_between - moment_sq
+            pred_cov = np.einsum('ijk,ikm->ijm', invjac,
+                                 np.einsum('ijk,ikm->ijm', var_between, np.transpose(invjac, (0, 2, 1))))
+
+            if project:
+                pred_var = np.einsum('ijk,ikm->ijm', projector.reshape((-1, 1, projector.shape[1])),
+                                     np.einsum('ijk,ikm->ijm', pred_cov,
+                                               projector.reshape((-1, projector.shape[1], 1))))[:, 0, 0]
+            else:
+                pred_var = np.diagonal(pred_cov, axis1=1, axis2=2)
+
+            #####################
+            # Variance correction
+            #####################
+            # Subtract the average within bag variance. This ends up being equal to the
+            # overall (E_{all trees}[moment^2] - E_bags[ E[mean_bag_moment]^2 ]) / sizeof(bag).
+            # The negative part is just sq_between.
+            var_total = np.mean(moment_var_bags, axis=0)
+            correction = (var_total - sq_between) / (len(slices[0]) - 1)
+            pred_cov_correction = np.einsum('ijk,ikm->ijm', invjac,
+                                            np.einsum('ijk,ikm->ijm', correction, np.transpose(invjac, (0, 2, 1))))
+            if project:
+                pred_var_correction = np.einsum('ijk,ikm->ijm', projector.reshape((-1, 1, projector.shape[1])),
+                                                np.einsum('ijk,ikm->ijm', pred_cov_correction,
+                                                          projector.reshape((-1, projector.shape[1], 1))))[:, 0, 0]
+            else:
+                pred_var_correction = np.diagonal(pred_cov_correction, axis1=1, axis2=2)
+            # Objective bayes debiasing for the diagonals where we know a-prior they are positive
+            # The off diagonals we have no objective prior, so no correction is applied.
+            naive_estimate = pred_var - pred_var_correction
+            se = np.maximum(pred_var, pred_var_correction) * np.sqrt(2.0 / len(slices))
+            zstat = naive_estimate / np.clip(se, 1e-10, np.inf)
+            numerator = np.exp(- (zstat**2) / 2) / np.sqrt(2.0 * np.pi)
+            denominator = 0.5 * erfc(-zstat / np.sqrt(2.0))
+            pred_var_corrected = naive_estimate + se * numerator / denominator
+
+            # Finally correcting the pred_cov or pred_var
+            if project:
+                pred_var = pred_var_corrected
+            else:
+                pred_cov = pred_cov - pred_cov_correction
+                for t in range(self.n_outputs_):
+                    pred_cov[:, t, t] = pred_var_corrected[:, t]
+
+        if project:
+            if point:
+                pred = np.sum(parameter * projector, axis=1)
+                if var:
+                    return pred, pred_var
+                else:
+                    return pred
+            else:
+                return pred_var
+        else:
+            n_outputs = self.n_outputs_ if full else self.n_relevant_outputs_
+            if point and var:
+                return (parameter[:, :n_outputs],
+                        pred_cov[:, :n_outputs, :n_outputs],)
+            elif point:
+                return parameter[:, :n_outputs]
+            else:
+                return pred_cov[:, :n_outputs, :n_outputs]
+
+    def predict_full(self, X, interval=False, alpha=0.05):
+        """ Return the fitted local parameters for each x in X, i.e. theta(x).
+
+        Parameters
+        ----------
+        X : array-like of shape (n_samples, n_features)
+            The input samples. Internally, it will be converted to
+            ``dtype=np.float64``.
+        interval : bool, default=False
+            Whether to return a confidence interval too
+        alpha : float in (0, 1), default=0.05
+            The confidence level of the confidence interval. Returns a symmetric (alpha/2, 1-alpha/2)
+            confidence interval.
+
+        Returns
+        -------
+        theta(x) : array-like of shape (n_samples, n_outputs)
+            The estimated relevant parameters for each row x of X
+        lb(x), ub(x) : array-like of shape (n_samples, n_outputs)
+            The lower and upper end of the confidence interval for each parameter. Return value is omitted if
+            `interval=False`.
+        """
+        if interval:
+            point, pred_var = self._predict_point_and_var(X, full=True, point=True, var=True)
+            lb, ub = np.zeros(point.shape), np.zeros(point.shape)
+            for t in range(self.n_outputs_):
+                lb[:, t] = scipy.stats.norm.ppf(alpha / 2, loc=point[:, t], scale=np.sqrt(pred_var[:, t, t]))
+                ub[:, t] = scipy.stats.norm.ppf(1 - alpha / 2, loc=point[:, t], scale=np.sqrt(pred_var[:, t, t]))
+            return point, lb, ub
+        return self._predict_point_and_var(X, full=True, point=True, var=False)
+
+    def predict(self, X, interval=False, alpha=0.05):
+        """ Return the prefix of relevant fitted local parameters for each x in X,
+        i.e. theta(x)[1..n_relevant_outputs].
+
+        Parameters
+        ----------
+        X : array-like of shape (n_samples, n_features)
+            The input samples. Internally, it will be converted to
+            ``dtype=np.float64``.
+        interval : bool, default=False
+            Whether to return a confidence interval too
+        alpha : float in (0, 1), default=0.05
+            The confidence level of the confidence interval. Returns a symmetric (alpha/2, 1-alpha/2)
+            confidence interval.
+
+        Returns
+        -------
+        theta(X)[1, .., n_relevant_outputs] : array-like of shape (n_samples, n_relevant_outputs)
+            The estimated relevant parameters for each row of X
+        lb(x), ub(x) : array-like of shape (n_samples, n_relevant_outputs)
+            The lower and upper end of the confidence interval for each parameter. Return value is omitted if
+            `interval=False`.
+        """
+        if interval:
+            y_hat, lb, ub = self.predict_full(X, interval=interval, alpha=alpha)
+            if self.n_relevant_outputs_ == self.n_outputs_:
+                return y_hat, lb, ub
+            return (y_hat[:, :self.n_relevant_outputs_],
+                    lb[:, :self.n_relevant_outputs_], ub[:, :self.n_relevant_outputs_])
+        else:
+            y_hat = self.predict_full(X, interval=False)
+            if self.n_relevant_outputs_ == self.n_outputs_:
+                return y_hat
+            return y_hat[:, :self.n_relevant_outputs_]
+
+    def predict_interval(self, X, alpha=0.05):
+        """ Return the confidence interval for the relevant fitted local parameters for each x in X,
+        i.e. theta(x)[1..n_relevant_outputs].
+
+        Parameters
+        ----------
+        X : array-like of shape (n_samples, n_features)
+            The input samples. Internally, it will be converted to
+            ``dtype=np.float64``.
+        alpha : float in (0, 1), default=0.05
+            The confidence level of the confidence interval. Returns a symmetric (alpha/2, 1-alpha/2)
+            confidence interval.
+
+        Returns
+        -------
+        lb(x), ub(x) : array-like of shape (n_samples, n_relevant_outputs)
+            The lower and upper end of the confidence interval for each parameter. Return value is omitted if
+            `interval=False`.
+        """
+        _, lb, ub = self.predict(X, interval=True, alpha=alpha)
+        return lb, ub
+
+    def predict_and_var(self, X):
+        """ Return the prefix of relevant fitted local parameters for each x in X,
+        i.e. theta(x)[1..n_relevant_outputs] and their covariance matrix.
+
+        Parameters
+        ----------
+        X : array-like of shape (n_samples, n_features)
+            The input samples. Internally, it will be converted to
+            ``dtype=np.float64``.
+
+        Returns
+        -------
+        theta(x)[1, .., n_relevant_outputs] : array-like of shape (n_samples, n_relevant_outputs)
+            The estimated relevant parameters for each row of X
+        var(theta(x)) : array-like of shape (n_samples, n_relevant_outputs, n_relevant_outputs)
+            The covariance of theta(x)[1, .., n_relevant_outputs]
+        """
+        return self._predict_point_and_var(X, full=False, point=True, var=True)
+
+    def predict_var(self, X):
+        """ Return the covariance matrix of the prefix of relevant fitted local parameters
+        for each x in X.
+
+        Parameters
+        ----------
+        X : array-like of shape (n_samples, n_features)
+            The input samples. Internally, it will be converted to
+            ``dtype=np.float64``.
+
+        Returns
+        -------
+        var(theta(x)) : array-like of shape (n_samples, n_relevant_outputs, n_relevant_outputs)
+            The covariance of theta(x)[1, .., n_relevant_outputs]
+        """
+        return self._predict_point_and_var(X, full=False, point=False, var=True)
+
+    def prediction_stderr(self, X):
+        """ Return the standard deviation of each coordinate of the prefix of relevant fitted local parameters
+        for each x in X.
+
+        Parameters
+        ----------
+        X : array-like of shape (n_samples, n_features)
+            The input samples. Internally, it will be converted to
+            ``dtype=np.float64``.
+
+        Returns
+        -------
+        std(theta(x)) : array-like of shape (n_samples, n_relevant_outputs)
+            The standard deviation of each theta(x)[i] for i in {1, .., n_relevant_outputs}
+        """
+        return np.sqrt(np.diagonal(self.predict_var(X), axis1=1, axis2=2))
+
+    def _check_projector(self, X, projector):
+        """ validate the projector parameter
+        """
+        X, projector = check_X_y(X, projector, multi_output=True, y_numeric=True)
+        if projector.ndim == 1:
+            projector = projector.reshape((-1, 1))
+        if self.n_outputs_ > self.n_relevant_outputs_:
+            projector = np.hstack([projector,
+                                   np.zeros((projector.shape[0], self.n_outputs_ - self.n_relevant_outputs_))])
+        return X, projector
+
+    def predict_projection_and_var(self, X, projector):
+        """ Return the inner product of the prefix of relevant fitted local parameters for each x in X,
+        i.e. theta(x)[1..n_relevant_outputs], with a projector vector projector(x), i.e.::
+
+            mu(x) := <theta(x)[1..n_relevant_outputs], projector(x)>
+
+        as well as the variance of mu(x).
+
+        Parameters
+        ----------
+        X : array-like of shape (n_samples, n_features)
+            The input samples. Internally, it will be converted to
+            ``dtype=np.float64``.
+        projector : array-like of shape (n_samples, n_relevant_outputs)
+            The projector vector for each sample x in X
+
+        Returns
+        -------
+        mu(x) : array-like of shape (n_samples, 1)
+            The estimated inner product of the relevant parameters with the projector for each row x of X
+        var(mu(x)) : array-like of shape (n_samples, 1)
+            The variance of the estimated inner product
+        """
+        X, projector = self._check_projector(X, projector)
+        return self._predict_point_and_var(X, full=False, point=True, var=True,
+                                           project=True, projector=projector)
+
+    def predict_projection(self, X, projector):
+        """ Return the inner product of the prefix of relevant fitted local parameters for each x in X,
+        i.e. theta(x)[1..n_relevant_outputs], with a projector vector projector(x), i.e.::
+
+            mu(x) := <theta(x)[1..n_relevant_outputs], projector(x)>
+
+        Parameters
+        ----------
+        X : array-like of shape (n_samples, n_features)
+            The input samples. Internally, it will be converted to
+            ``dtype=np.float64``.
+        projector : array-like of shape (n_samples, n_relevant_outputs)
+            The projector vector for each sample x in X
+
+        Returns
+        -------
+        mu(x) : array-like of shape (n_samples, 1)
+            The estimated inner product of the relevant parameters with the projector for each row x of X
+        """
+        X, projector = self._check_projector(X, projector)
+        return self._predict_point_and_var(X, full=False, point=True, var=False,
+                                           project=True, projector=projector)
+
+    def predict_projection_var(self, X, projector):
+        """ Return the variance of the inner product of the prefix of relevant fitted local parameters
+        for each x in X, i.e. theta(x)[1..n_relevant_outputs], with a projector vector projector(x), i.e.::
+
+            Var(mu(x)) for mu(x) := <theta(x)[1..n_relevant_outputs], projector(x)>
+
+        Parameters
+        ----------
+        X : array-like of shape (n_samples, n_features)
+            The input samples. Internally, it will be converted to
+            ``dtype=np.float64``.
+        projector : array-like of shape (n_samples, n_relevant_outputs)
+            The projector vector for each sample x in X
+
+        Returns
+        -------
+        var(mu(x)) : array-like of shape (n_samples, 1)
+            The variance of the estimated inner product
+        """
+        X, projector = self._check_projector(X, projector)
+        return self._predict_point_and_var(X, full=False, point=False, var=True,
+                                           project=True, projector=projector)
+
+    def oob_predict(self, Xtrain):
+        """ Returns the relevant output predictions for each of the training data points, when
+        only trees where that data point was not used are incorporated. This method is not
+        available is the estimator was trained with `warm_start=True`.
+
+        Parameters
+        ----------
+        Xtrain : (n_training_samples, n_features) matrix
+            Must be the same exact X matrix that was passed to the forest at fit time.
+
+        Returns
+        -------
+        oob_preds : (n_training_samples, n_relevant_outputs) matrix
+            The out-of-bag predictions of the relevant output parameters for each of the training points
+        """
+
+        if self.warm_start_:
+            raise AttributeError("`oob_predict` is not available when "
+                                 "the estimator was fitted with `warm_start=True`")
+
+        # avoid storing the output of every estimator by summing them here
+        alpha_hat = np.zeros((Xtrain.shape[0], self.n_outputs_), dtype=np.float64)
+        jac_hat = np.zeros((Xtrain.shape[0], self.n_outputs_**2), dtype=np.float64)
+        counts = np.zeros((Xtrain.shape[0],), dtype=np.intp)
+        subsample_inds = self.get_subsample_inds()
+
+        # Parallel loop
+        lock = threading.Lock()
+        Parallel(n_jobs=self.n_jobs, verbose=self.verbose, backend='threading', require="sharedmem")(
+            delayed(_accumulate_oob_preds)(tree, Xtrain, sinds, alpha_hat, jac_hat, counts, lock)
+            for tree, sinds in zip(self.estimators_, subsample_inds))
+
+        pos_count = (counts > 0)
+        alpha_hat[pos_count] /= counts[pos_count].reshape((-1, 1))
+        jac_hat[pos_count] /= counts[pos_count].reshape((-1, 1))
+
+        invjac = np.linalg.pinv(jac_hat.reshape((-1, self.n_outputs_, self.n_outputs_)))
+        oob_preds = np.einsum('ijk,ik->ij', invjac, alpha_hat)[:, :self.n_relevant_outputs_]
+        oob_preds[~pos_count] = np.nan
+        return oob_preds