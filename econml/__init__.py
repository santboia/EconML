--- conflicted
+++ resolved
@@ -1,38 +1,28 @@
-# Copyright (c) Microsoft Corporation. All rights reserved.
-# Licensed under the MIT License.
-
-<<<<<<< HEAD
-__all__ = ['automated_ml',
-           'bootstrap',
-           'cate_interpreter',
-           'causal_forest',
-           'data',
-           'deepiv',
-           'dml',
-           'dr',
-           'drlearner',
-           'inference',
-           'iv',
-           'metalearners',
-           'ortho_forest',
-           'orf',
-           'ortho_iv',
-           'policy',
-           'score',
-           'sklearn_extensions',
-           'tree',
-           'two_stage_least_squares',
-           'utilities']
-
-=======
-__all__ = ['automated_ml', 'bootstrap',
-           'cate_interpreter', 'causal_forest',
-           'data', 'deepiv', 'dml', 'dr', 'drlearner',
-           'inference', 'iv',
-           'metalearners', 'ortho_forest', 'orf', 'ortho_iv',
-           'score', 'sklearn_extensions', 'tree',
-           'two_stage_least_squares', 'utilities', "dowhy", "__version__"]
-
-__version__ = '0.9.2'
-
->>>>>>> fed1a9a9
+# Copyright (c) Microsoft Corporation. All rights reserved.
+# Licensed under the MIT License.
+
+__all__ = ['automated_ml',
+           'bootstrap',
+           'cate_interpreter',
+           'causal_forest',
+           'data',
+           'deepiv',
+           'dml',
+           'dr',
+           'drlearner',
+           'inference',
+           'iv',
+           'metalearners',
+           'ortho_forest',
+           'orf',
+           'ortho_iv',
+           'policy',
+           'score',
+           'sklearn_extensions',
+           'tree',
+           'two_stage_least_squares',
+           'utilities',
+           'dowhy',
+           '__version__']
+
+__version__ = '0.9.2'